--- conflicted
+++ resolved
@@ -59,25 +59,13 @@
     {
       if(!LexicalCast(width_char,camera.width)) 
       {
-<<<<<<< HEAD
         LOG4CXX_INFO(KrisLibrary::logger(),"Camera image width ["<< width_char<<"] is not a valid int");
-=======
-        camera.width = boost::lexical_cast<unsigned int>(width_char);
-      }
-      catch (boost::bad_lexical_cast &e)
-      {
-        printf("Camera image width [%s] is not a valid int: %s \n", width_char, e.what());
->>>>>>> d012e259
-        return false;
-      }
-    }
-    else
-    {
-<<<<<<< HEAD
+        return false;
+      }
+    }
+    else
+    {
       LOG4CXX_INFO(KrisLibrary::logger(),"Camera sensor needs an image width attribute ");
-=======
-      printf("Camera sensor needs an image width attribute \n");
->>>>>>> d012e259
       return false;
     }
 
@@ -86,21 +74,13 @@
     {
       if(!LexicalCast(height_char,camera.height)) 
       {
-<<<<<<< HEAD
 	       LOG4CXX_INFO(KrisLibrary::logger(),"Camera image height ["<< height_char<<"] is not a valid int");
-=======
-	printf("Camera image height [%s] is not a valid int: %s \n", height_char, e.what());
->>>>>>> d012e259
-        return false;
-      }
-    }
-    else
-    {
-<<<<<<< HEAD
+        return false;
+      }
+    }
+    else
+    {
       LOG4CXX_INFO(KrisLibrary::logger(),"Camera sensor needs an image height attribute ");
-=======
-      printf("Camera sensor needs an image height attribute \n");
->>>>>>> d012e259
       return false;
     }
 
@@ -109,11 +89,7 @@
       camera.format = std::string(format_char);
     else
     {
-<<<<<<< HEAD
       LOG4CXX_INFO(KrisLibrary::logger(),"Camera sensor needs an image format attribute ");
-=======
-      printf("Camera sensor needs an image format attribute \n");
->>>>>>> d012e259
       return false;
     }    
 
@@ -122,25 +98,13 @@
     {
       if(!LexicalCast(hfov_char,camera.hfov)) 
       {
-<<<<<<< HEAD
         LOG4CXX_INFO(KrisLibrary::logger(),"Camera image hfov ["<< hfov_char<<"] is not a valid float");
-=======
-        camera.hfov = boost::lexical_cast<double>(hfov_char);
-      }
-      catch (boost::bad_lexical_cast &e)
-      {
-        printf("Camera image hfov [%s] is not a valid float: %s \n", hfov_char, e.what());
->>>>>>> d012e259
-        return false;
-      }
-    }
-    else
-    {
-<<<<<<< HEAD
+        return false;
+      }
+    }
+    else
+    {
       LOG4CXX_INFO(KrisLibrary::logger(),"Camera sensor needs an image hfov attribute ");
-=======
-      printf("Camera sensor needs an image hfov attribute \n");
->>>>>>> d012e259
       return false;
     }
 
@@ -149,25 +113,13 @@
     {
       if(!LexicalCast(near_char,camera.near)) 
       {
-<<<<<<< HEAD
         LOG4CXX_INFO(KrisLibrary::logger(),"Camera image near ["<< near_char<<"] is not a valid float: ");
-=======
-        camera.near = boost::lexical_cast<double>(near_char);
-      }
-      catch (boost::bad_lexical_cast &e)
-      {
-        printf("Camera image near [%s] is not a valid float: %s \n", near_char, e.what());
->>>>>>> d012e259
-        return false;
-      }
-    }
-    else
-    {
-<<<<<<< HEAD
+        return false;
+      }
+    }
+    else
+    {
       LOG4CXX_INFO(KrisLibrary::logger(),"Camera sensor needs an image near attribute ");
-=======
-      printf("Camera sensor needs an image near attribute \n");
->>>>>>> d012e259
       return false;
     }
 
@@ -176,32 +128,20 @@
     {
       if(!LexicalCast(far_char,camera.far)) 
       {
-<<<<<<< HEAD
         LOG4CXX_INFO(KrisLibrary::logger(),"Camera image far ["<< far_char<<"] is not a valid float");
-=======
-        printf("Camera image far [%s] is not a valid float: %s \n", far_char, e.what());
->>>>>>> d012e259
-        return false;
-      }
-    }
-    else
-    {
-<<<<<<< HEAD
+        return false;
+      }
+    }
+    else
+    {
       LOG4CXX_INFO(KrisLibrary::logger(),"Camera sensor needs an image far attribute ");
-=======
-      printf("Camera sensor needs an image far attribute \n");
->>>>>>> d012e259
       return false;
     }
     
   }
   else
   {
-<<<<<<< HEAD
     LOG4CXX_INFO(KrisLibrary::logger(),"Camera sensor has no <image> element ");
-=======
-    printf("Camera sensor has no <image> element \n");
->>>>>>> d012e259
     return false;
   }
   return true;
@@ -220,15 +160,7 @@
     {
       if(!LexicalCast(samples_char,ray.horizontal_samples)) 
       {
-<<<<<<< HEAD
         LOG4CXX_INFO(KrisLibrary::logger(),"Ray horizontal samples ["<< samples_char<<"] is not a valid float");
-=======
-        ray.horizontal_samples = boost::lexical_cast<unsigned int>(samples_char);
-      }
-      catch (boost::bad_lexical_cast &e)
-      {
-        printf("Ray horizontal samples [%s] is not a valid float: %s \n", samples_char, e.what());
->>>>>>> d012e259
         return false;
       }
     }
@@ -238,11 +170,7 @@
     {
       if(!LexicalCast(resolution_char,ray.horizontal_resolution)) 
       {
-<<<<<<< HEAD
         LOG4CXX_INFO(KrisLibrary::logger(),"Ray horizontal resolution ["<< resolution_char<<"] is not a valid float");
-=======
-        printf("Ray horizontal resolution [%s] is not a valid float: %s \n", resolution_char, e.what());
->>>>>>> d012e259
         return false;
       }
     }   
@@ -252,11 +180,7 @@
     {
       if(!LexicalCast(min_angle_char,ray.horizontal_min_angle)) 
       {
-<<<<<<< HEAD
         LOG4CXX_INFO(KrisLibrary::logger(),"Ray horizontal min_angle ["<< min_angle_char<<"] is not a valid float");
-=======
-        printf("Ray horizontal min_angle [%s] is not a valid float: %s \n", min_angle_char, e.what());
->>>>>>> d012e259
         return false;
       }
     }
@@ -266,15 +190,7 @@
     {
       if(!LexicalCast(max_angle_char,ray.horizontal_max_angle)) 
       {
-<<<<<<< HEAD
         LOG4CXX_INFO(KrisLibrary::logger(),"Ray horizontal max_angle ["<< max_angle_char<<"] is not a valid float");
-=======
-        ray.horizontal_max_angle = boost::lexical_cast<double>(max_angle_char);
-      }
-      catch (boost::bad_lexical_cast &e)
-      {
-        printf("Ray horizontal max_angle [%s] is not a valid float: %s \n", max_angle_char, e.what());
->>>>>>> d012e259
         return false;
       }
     }
@@ -288,11 +204,7 @@
     {
       if(!LexicalCast(samples_char,ray.vertical_samples)) 
       {
-<<<<<<< HEAD
         LOG4CXX_INFO(KrisLibrary::logger(),"Ray vertical samples ["<< samples_char<<"] is not a valid float");
-=======
-        printf("Ray vertical samples [%s] is not a valid float: %s \n", samples_char, e.what());
->>>>>>> d012e259
         return false;
       }
     }
@@ -302,15 +214,7 @@
     {
       if(!LexicalCast(resolution_char,ray.vertical_resolution)) 
       {
-<<<<<<< HEAD
         LOG4CXX_INFO(KrisLibrary::logger(),"Ray vertical resolution ["<< resolution_char<<"] is not a valid float");
-=======
-        ray.vertical_resolution = boost::lexical_cast<double>(resolution_char);
-      }
-      catch (boost::bad_lexical_cast &e)
-      {
-        printf("Ray vertical resolution [%s] is not a valid float: %s \n", resolution_char, e.what());
->>>>>>> d012e259
         return false;
       }
     }   
@@ -320,11 +224,7 @@
     {
       if(!LexicalCast(min_angle_char,ray.vertical_min_angle)) 
       {
-<<<<<<< HEAD
         LOG4CXX_INFO(KrisLibrary::logger(),"Ray vertical min_angle ["<< min_angle_char<<"] is not a valid float");
-=======
-        printf("Ray vertical min_angle [%s] is not a valid float: %s \n", min_angle_char, e.what());
->>>>>>> d012e259
         return false;
       }
     }
@@ -334,11 +234,7 @@
     {
       if(!LexicalCast(max_angle_char,ray.vertical_max_angle)) 
       {
-<<<<<<< HEAD
         LOG4CXX_INFO(KrisLibrary::logger(),"Ray vertical max_angle ["<< max_angle_char<<"] is not a valid float");
-=======
-        printf("Ray vertical max_angle [%s] is not a valid float: %s \n", max_angle_char, e.what());
->>>>>>> d012e259
         return false;
       }
     }
@@ -370,11 +266,7 @@
   }
   else
   {
-<<<<<<< HEAD
     LOG4CXX_INFO(KrisLibrary::logger(),"No known sensor types [camera|ray] defined in <sensor> block ");
-=======
-    printf("No know sensor types [camera|ray] defined in <sensor> block \n");
->>>>>>> d012e259
   }
   return visual_sensor;
 }
@@ -387,11 +279,7 @@
   const char *name_char = config->Attribute("name");
   if (!name_char)
   {
-<<<<<<< HEAD
     LOG4CXX_INFO(KrisLibrary::logger(),"No name given for the sensor. ");
-=======
-    printf("No name given for the sensor. \n");
->>>>>>> d012e259
     return false;
   }
   sensor.name = std::string(name_char);
@@ -400,11 +288,7 @@
   const char *parent_link_name_char = config->Attribute("parent_link_name");
   if (!parent_link_name_char)
   {
-<<<<<<< HEAD
     LOG4CXX_INFO(KrisLibrary::logger(),"No parent_link_name given for the sensor. ");
-=======
-    printf("No parent_link_name given for the sensor. \n");
->>>>>>> d012e259
     return false;
   }
   sensor.parent_link_name = std::string(parent_link_name_char);
