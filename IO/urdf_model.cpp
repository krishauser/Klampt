/*********************************************************************
* Software License Agreement (BSD License)
* 
*  Copyright (c) 2008, Willow Garage, Inc.
*  All rights reserved.
* 
*  Redistribution and use in source and binary forms, with or without
*  modification, are permitted provided that the following conditions
*  are met:
* 
*   * Redistributions of source code must retain the above copyright
*     notice, this list of conditions and the following disclaimer.
*   * Redistributions in binary form must reproduce the above
*     copyright notice, this list of conditions and the following
*     disclaimer in the documentation and/or other materials provided
*     with the distribution.
*   * Neither the name of the Willow Garage nor the names of its
*     contributors may be used to endorse or promote products derived
*     from this software without specific prior written permission.
* 
*  THIS SOFTWARE IS PROVIDED BY THE COPYRIGHT HOLDERS AND CONTRIBUTORS
*  "AS IS" AND ANY EXPRESS OR IMPLIED WARRANTIES, INCLUDING, BUT NOT
*  LIMITED TO, THE IMPLIED WARRANTIES OF MERCHANTABILITY AND FITNESS
*  FOR A PARTICULAR PURPOSE ARE DISCLAIMED. IN NO EVENT SHALL THE
*  COPYRIGHT OWNER OR CONTRIBUTORS BE LIABLE FOR ANY DIRECT, INDIRECT,
*  INCIDENTAL, SPECIAL, EXEMPLARY, OR CONSEQUENTIAL DAMAGES (INCLUDING,
*  BUT NOT LIMITED TO, PROCUREMENT OF SUBSTITUTE GOODS OR SERVICES;
*  LOSS OF USE, DATA, OR PROFITS; OR BUSINESS INTERRUPTION) HOWEVER
*  CAUSED AND ON ANY THEORY OF LIABILITY, WHETHER IN CONTRACT, STRICT
*  LIABILITY, OR TORT (INCLUDING NEGLIGENCE OR OTHERWISE) ARISING IN
*  ANY WAY OUT OF THE USE OF THIS SOFTWARE, EVEN IF ADVISED OF THE
*  POSSIBILITY OF SUCH DAMAGE.
*********************************************************************/

/* Author: Wim Meeussen */

<<<<<<< HEAD
#include <log4cxx/logger.h>
#include <KrisLibrary/Logger.h>
=======
#include <boost/algorithm/string.hpp>
>>>>>>> d012e259
#include <vector>
#include "urdf_parser.h"

//const bool debug = true;
const bool debug = false;

namespace urdf{

bool parseMaterial(Material &material, TiXmlElement *config);
bool parseLink(Link &link, TiXmlElement *config);
bool parseJoint(Joint &joint, TiXmlElement *config);

// Added by achq on 2012/10/13 *******************//

  /**
    * @function isObjectURDF
    */
  bool isObjectURDF( const std::string &_xml_string ) {  
  	TiXmlDocument xml_doc;
 	 	xml_doc.Parse( _xml_string.c_str() );

  	TiXmlElement *test_xml = xml_doc.FirstChildElement("object");
  	if ( !test_xml ) { return false; }
  	else { return true; }
	}

  /**
    * @function isRobotURDF
    */
  bool isRobotURDF( const std::string &_xml_string ) {
  	TiXmlDocument xml_doc;
 	 	xml_doc.Parse( _xml_string.c_str() );

  	TiXmlElement *test_xml = xml_doc.FirstChildElement("robot");
  	if ( !test_xml ) { return false; }
  	else { return true; }
  }

// *************************************************//

std::shared_ptr<ModelInterface>  parseURDF(const std::string &xml_string)
{

  std::shared_ptr<ModelInterface> model(new ModelInterface);
  model->clear();

  TiXmlDocument xml_doc;
  xml_doc.LoadFile(xml_string.c_str());
  //xml_doc.Parse(xml_string.c_str());

  TiXmlElement *robot_xml = xml_doc.FirstChildElement("robot");
  if (!robot_xml)
  { 
    // Added the object if by achq for DART - GRIP (2012/10/13
    // all the rest is the same as original
    robot_xml = xml_doc.FirstChildElement("object");
    if( !robot_xml ) {
      if(debug) printf ( "Could find neither a robot nor an object element in the xml file \n" );
      model.reset();
      return model;
    }
    else {
      if(debug) printf ("Found an object file in the xml file!  \n");
    }
  }
  else {
    if(debug) printf (" Found a robot object in urdf file! \n");
  }

  // Get robot name
  const char *name = robot_xml->Attribute("name");
  if (!name)
  {
    if(debug) printf ("No name given for the robot. \n");
    model.reset();
    return model;
  }
  model->name_ = std::string(name);

  // Get all Material elements
  for (TiXmlElement* material_xml = robot_xml->FirstChildElement("material"); material_xml; material_xml = material_xml->NextSiblingElement("material"))
  {
    std::shared_ptr<Material> material;
    material.reset(new Material);

    try {
      parseMaterial(*material, material_xml);
      if (model->getMaterial(material->name))
      {
        if(debug) printf ("material '%s' is not unique. \n", material->name.c_str());
        material.reset();
        model.reset();
        return model;
      }
      else
      {
        model->materials_.insert(make_pair(material->name,material));
        if(debug) printf ("successfully added a new material '%s' \n", material->name.c_str());
      }
    }
    catch (ParseError &e) {
      if(debug) printf ("material xml is not initialized correctly \n");
      material.reset();
      model.reset();
      return model;
    }
  }

  // Get all Link elements
  for (TiXmlElement* link_xml = robot_xml->FirstChildElement("link"); link_xml; link_xml = link_xml->NextSiblingElement("link"))
  {
    std::shared_ptr<Link> link;
    link.reset(new Link);

    try {
      parseLink(*link, link_xml);
      if (model->getLink(link->name))
      {
        if(debug) printf ("link '%s' is not unique. \n", link->name.c_str());
        model.reset();
        return model;
      }
      else
      {
        // set link visual material
        if(debug) printf ("setting link '%s' material \n", link->name.c_str());
        if (link->visual)
        {
          if (!link->visual->material_name.empty())
          {
            if (model->getMaterial(link->visual->material_name))
            {
              if(debug) printf ("setting link '%s' material to '%s' \n", link->name.c_str(),link->visual->material_name.c_str());
              link->visual->material = model->getMaterial( link->visual->material_name.c_str() );
            }
            else
            {
              if (link->visual->material)
              {
                if(debug) printf ("link '%s' material '%s' defined in Visual. \n", link->name.c_str(),link->visual->material_name.c_str());
                model->materials_.insert(make_pair(link->visual->material->name,link->visual->material));
              }
              else
              {
                if(debug) printf ("link '%s' material '%s' undefined. \n", link->name.c_str(),link->visual->material_name.c_str());
                model.reset();
                return model;
              }
            }
          }
        }

        model->links_.insert(make_pair(link->name,link));
        if(debug) printf ("successfully added a new link '%s' \n", link->name.c_str());
      }
    }
    catch (ParseError &e) {
      if(debug) printf ("link xml is not initialized correctly \n");
      model.reset();
      return model;
    }
  }
  if (model->links_.empty()){
    if(debug) printf ("No link elements found in urdf file \n");
    model.reset();
    return model;
  }

  // Get all Joint elements
  for (TiXmlElement* joint_xml = robot_xml->FirstChildElement("joint"); joint_xml; joint_xml = joint_xml->NextSiblingElement("joint"))
  {
    std::shared_ptr<Joint> joint;
    joint.reset(new Joint);

    if (parseJoint(*joint, joint_xml))
    {
      if (model->getJoint(joint->name))
      {
        if(debug) printf ("joint '%s' is not unique. \n", joint->name.c_str());
        model.reset();
        return model;
      }
      else
      {
        model->joints_.insert(make_pair(joint->name,joint));
        if(debug) printf ("successfully added a new joint '%s' \n", joint->name.c_str());
      }
    }
    else
    {
      if(debug) printf ("joint xml is not initialized correctly \n");
      model.reset();
      return model;
    }
  }


  // every link has children links and joints, but no parents, so we create a
  // local convenience data structure for keeping child->parent relations
  std::map<std::string, std::string> parent_link_tree;
  parent_link_tree.clear();

  // building tree: name mapping
  try 
  {
    model->initTree(parent_link_tree);
  }
  catch(ParseError &e)
  {
    if(debug) printf ("Failed to build tree: %s \n", e.what());
    model.reset();
    return model;
  }

  // find the root link
  try
  {
    model->initRoot(parent_link_tree);
  }
  catch(ParseError &e)
  {
    if(debug) printf ("Failed to find root link: %s \n", e.what());
    model.reset();
    return model;
  }
  
  return model;
}

bool exportMaterial(Material &material, TiXmlElement *config);
bool exportLink(Link &link, TiXmlElement *config);
bool exportJoint(Joint &joint, TiXmlElement *config);
TiXmlDocument*  exportURDF(std::shared_ptr<ModelInterface> &model)
{
  TiXmlDocument *doc = new TiXmlDocument();

  TiXmlElement *robot = new TiXmlElement("robot");
  robot->SetAttribute("name", model->name_);
  doc->LinkEndChild(robot);

  for (std::map<std::string, std::shared_ptr<Link> >::const_iterator l=model->links_.begin(); l!=model->links_.end(); l++)  
    exportLink(*(l->second), robot);

  for (std::map<std::string, std::shared_ptr<Joint> >::const_iterator j=model->joints_.begin(); j!=model->joints_.end(); j++)  
  {
    if(debug) printf ("exporting joint [%s]\n",j->second->name.c_str());
    exportJoint(*(j->second), robot);
  }

  return doc;
}


}
<|MERGE_RESOLUTION|>--- conflicted
+++ resolved
@@ -34,12 +34,8 @@
 
 /* Author: Wim Meeussen */
 
-<<<<<<< HEAD
 #include <log4cxx/logger.h>
 #include <KrisLibrary/Logger.h>
-=======
-#include <boost/algorithm/string.hpp>
->>>>>>> d012e259
 #include <vector>
 #include "urdf_parser.h"
 
