#!/bin/bash
set -e

cd /Klampt/Cpp/Dependencies/KrisLibrary; git checkout master; git pull; make -j 8
cd /Klampt; git pull; git checkout master; git pull; cmake .; make -j 8 Klampt

# Compile wheels
for PYBIN in /opt/python/*/bin; do
    echo "$PYBIN"
    "${PYBIN}/pip" wheel /Klampt/Python/ -w /wheelhouse/
done

# Bundle external shared libraries into the wheels
for whl in /wheelhouse/Klampt*.whl; do
<<<<<<< HEAD
    auditwheel repair --exclude libGLdispatch.so.0 --exclude libGLX.so.0 "$whl" -w /io/wheelhouse/
=======
    auditwheel repair --exclude libGLX.so.0 --exclude libGLdispatch.so.0 --exclude libOpenGL.so.0 "$whl" -w /io/wheelhouse/
>>>>>>> 26641aaa
done

# Install packages and test
for PYBIN in /opt/python/*/bin/; do
    "${PYBIN}/pip" install PyOpenGL
    "${PYBIN}/pip" install numpy
    "${PYBIN}/pip" install Klampt --no-index -f /io/wheelhouse
    #(cd "$HOME"; "${PYBIN}/nosetests" pymanylinuxdemo)
done<|MERGE_RESOLUTION|>--- conflicted
+++ resolved
@@ -12,11 +12,7 @@
 
 # Bundle external shared libraries into the wheels
 for whl in /wheelhouse/Klampt*.whl; do
-<<<<<<< HEAD
-    auditwheel repair --exclude libGLdispatch.so.0 --exclude libGLX.so.0 "$whl" -w /io/wheelhouse/
-=======
     auditwheel repair --exclude libGLX.so.0 --exclude libGLdispatch.so.0 --exclude libOpenGL.so.0 "$whl" -w /io/wheelhouse/
->>>>>>> 26641aaa
 done
 
 # Install packages and test
