--- conflicted
+++ resolved
@@ -121,11 +121,7 @@
 
 
 setup(name='Klampt',
-<<<<<<< HEAD
-      version='@KLAMPT_VERSION@.post3',
-=======
       version='@KLAMPT_VERSION@.post5',
->>>>>>> 26641aaa
       description="Python API to Klamp't, a package for robot modeling, simulating, planning, optimization, and visualization",
       author='Kris Hauser',
       author_email='hauser.kris@gmail.com',
