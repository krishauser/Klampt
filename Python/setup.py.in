try:
    from setuptools import setup,Extension
except ImportError:
    from distutils.core import setup,Extension
import os
import glob
import sys
try:
    import numpy
except ImportError:
    print('Building Klampt from source requires numpy.  Try "pip install numpy". Exiting.')
    exit(1)

src_folder = "klampt/src"
root_py_folder = "klampt"
if sys.version_info[0] == 2:
    #python2 version has drifted from current Python3 version... maintain separate packages list for compatibility
    root_py_folder = "python2_version/klampt"
    klampt_packages = ['klampt','klampt.apps', 'klampt.io', 'klampt.math', 'klampt.model', 'klampt.model.create', 'klampt.plan', 'klampt.sim', 'klampt.vis', 'klampt.vis.ipython', 'klampt.vis.backends']
else:
    klampt_packages = ['klampt','klampt.apps', 'klampt.control', 'klampt.control.io', 'klampt.control.blocks', 'klampt.io', 'klampt.math', 'klampt.math.autodiff', 'klampt.model', 'klampt.model.create', 'klampt.plan','klampt.plan.kinetrajopt', 'klampt.sim', 'klampt.vis', 'klampt.vis.ipython', 'klampt.vis.backends']

#Parse settings from CMake
includeDirs = """${KLAMPT_INCLUDE_DIRS}""".split(';')
libs = """${KLAMPT_ABSOLUTE_LIBRARIES}""".split(';')
defs = """${KLAMPT_DEFINITIONS}""".split(';')

extra_shared_libraries = []
extra_compile_args = []
extra_link_args = []
if sys.platform == 'win32':
    import shutil
    extra_shared_libraries = """${KLAMPT_EXTRA_DLLS}""".split(';')
    for fn in extra_shared_libraries:
        shutil.copy(os.path.join("""${KLAMPT_DEPENDENCY_LIB_DIR}""",fn),os.path.join(root_py_folder,fn))
else:
    extra_compile_args = ['-std=c++11']
    
#Parse libraries
if sys.platform == 'win32':
    optlibs = []
    skipone = False
    for i,l in enumerate(libs):
        if skipone: 
            skipone = False
            continue
        skipone = False
        if l == 'optimized':
            optlibs.append(libs[i+1])
            skipone = True
        elif l == 'debug':
            skipone = True
        else:
            optlibs.append(l)
    libs = optlibs
libdirs = []
libnames = []
for l in libs:
    path,fn = os.path.split(l)
    if len(path)>0 and path not in libdirs:
        libdirs.append(path)
    if fn.startswith('lib') and sys.platform != 'win32':
        name = fn.split('.')[0]
        libnames.append(name[3:])
    elif fn.endswith('lib'):
        name = fn.split('.')[0]
        libnames.append(name)
    elif fn.endswith('framework'):
        extra_link_args.append('-framework')
        extra_link_args.append(fn.split('.')[0])
    else:
        libnames.append(fn)
full_libs = libs
libs = libnames

#Parse definitions
commondefines = []
#split whitespace
defs = sum([d.split() for d in defs],[])
#parse -D or -I defines
for d in defs:
    if d.startswith("-I"):
        includeDirs.append(d[2:])
    elif d.startswith("-D"):
        d = d[2:]
        if d.find("=") >= 0:
            commondefines.append(tuple(d.split("=")))
        else:
            commondefines.append((d,None))
    else:
        commondefines.append((d,None))

includeDirs.append(numpy.get_include())

#remove /usr/include and /usr/local/include on Mac build
import platform
if platform.system()=='Darwin':
    print("Removing /usr/local/include from include paths")
    extra_compile_args.append('-H') #show include files
    #TODO convert Path/To/X.framework -> -framework X for linker
    new_include_dirs = []
    for v in includeDirs:
        if v.endswith('/usr/include') or v.endswith('/usr/local/include'):
            continue
        else:
            new_include_dirs.append(v)
    includeDirs = new_include_dirs
    
commonfiles = ['pyerr.cpp']
rssourcefiles = commonfiles + ['robotsim.cpp','robotik.cpp','robotsim_wrap.cxx']
mpsourcefiles = commonfiles + ['motionplanning.cpp','motionplanning_wrap.cxx']
rfsourcefiles = commonfiles + ['rootfind.cpp','pyvectorfield.cpp','rootfind_wrap.cxx']

#get oldest numpy version compatible with build
if sys.version_info[0]==3 and sys.version_info[1]==5:
    numpy_oldest_acceptable_version = '1.18.5'
elif sys.version_info[0]==3 and sys.version_info[1]==6:
    numpy_oldest_acceptable_version = '1.19.5'
else:
    numpy_oldest_acceptable_version = '1.20.0'


setup(name='Klampt',
<<<<<<< HEAD
      version='@KLAMPT_VERSION@.post6',
=======
      version='@KLAMPT_VERSION@',
>>>>>>> 67f82f34
      description="Python API to Klamp't, a package for robot modeling, simulating, planning, optimization, and visualization",
      author='Kris Hauser',
      author_email='hauser.kris@gmail.com',
      url='https://github.com/krishauser/Klampt',
      ext_modules=[Extension('klampt._robotsim',
                             [os.path.join(src_folder,f) for f in rssourcefiles],
                             include_dirs=includeDirs,
                             define_macros=commondefines,
                             library_dirs=libdirs,
                             libraries=libs,
                             extra_link_args=extra_link_args,
                             extra_compile_args=extra_compile_args,
                             language='c++'),
                   Extension('klampt.plan._motionplanning',
                             [os.path.join(src_folder,f) for f in mpsourcefiles],
                             include_dirs=includeDirs,
                             define_macros=commondefines,
                             library_dirs=libdirs,
                             libraries=libs,
                             extra_link_args=extra_link_args,
                             extra_compile_args=extra_compile_args,
                             language='c++'),
                   Extension('klampt.math._rootfind',
                             [os.path.join(src_folder,f) for f in rfsourcefiles],
                             include_dirs=includeDirs,
                             define_macros=commondefines,
                             library_dirs=libdirs,
                             libraries=libs,
                             extra_link_args=extra_link_args,
                             extra_compile_args=extra_compile_args,
                             language='c++'),
                   ],
      #py_modules=['klampt.robotsim','klampt.plan.motionplanning','klampt.math.rootfind'],
      py_modules=['klampt.robotsim','klampt.plan.motionplanning'],
      packages=klampt_packages,
      package_dir={'klampt': root_py_folder},
      package_data={'klampt': extra_shared_libraries + ['data/*.html','data/*.js','data/*.ui']},
      entry_points = {
        'console_scripts': [
            'klampt_browser=klampt.apps.klampt_browser:main',
            'klampt_control=klampt.apps.klampt_control:main',
            'klampt_path=klampt.apps.klampt_path:main',
            'klampt_sim=klampt.apps.klampt_sim:main',
            'klampt_resource=klampt.apps.klampt_resource:main',
            ],
      },
      classifiers=[
        "Programming Language :: Python :: %d.%d"%(sys.version_info[0],sys.version_info[1]),
        "Development Status :: 4 - Beta",
        "License :: OSI Approved :: BSD License",
        "Natural Language :: English",
        "Operating System :: Microsoft :: Windows",
        "Operating System :: MacOS",
        "Operating System :: POSIX :: Linux",
        "Topic :: Scientific/Engineering"
      ],
      install_requires=[
        'PyOpenGL',
        'numpy>='+numpy_oldest_acceptable_version,
      ],
     )

if sys.platform == 'win32':
    for fn in extra_shared_libraries:
        print("Removing temporary file "+os.path.join(root_py_folder,fn))
        os.remove(os.path.join(root_py_folder,fn))<|MERGE_RESOLUTION|>--- conflicted
+++ resolved
@@ -121,11 +121,7 @@
 
 
 setup(name='Klampt',
-<<<<<<< HEAD
-      version='@KLAMPT_VERSION@.post6',
-=======
       version='@KLAMPT_VERSION@',
->>>>>>> 67f82f34
       description="Python API to Klamp't, a package for robot modeling, simulating, planning, optimization, and visualization",
       author='Kris Hauser',
       author_email='hauser.kris@gmail.com',
