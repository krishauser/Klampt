--- conflicted
+++ resolved
@@ -712,10 +712,6 @@
                         oldAppearance = [robot.link(i).appearance().clone() for i in xrange(robot.numLinks())]
                         for i in xrange(robot.numLinks()):
                             robot.link(i).appearance().set(self.customAppearance)
-<<<<<<< HEAD
-
-=======
->>>>>>> 544cd4c9
                     oldconfig = robot.getConfig()
                     robot.setConfig(item)
                     robot.drawGL()
