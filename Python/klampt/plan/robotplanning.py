--- conflicted
+++ resolved
@@ -165,11 +165,7 @@
         for i in range(len(q0)):
             if i not in subset:
                 if q0[i] != target[i]:
-<<<<<<< HEAD
-                    raise ValueError("Error: target configuration value differs from start configuration along a fixed DOF")
-=======
                     raise ValueError("Error: target configuration value differs from start configuration along a fixed DOF: %s (link %d): %g vs %g"%(robot.link(i).getName(),i,q0[i],target[i]))
->>>>>>> 9711a6a7
     
     space = makeSpace(world=world,robot=robot,
                       edgeCheckResolution=edgeCheckResolution,
@@ -272,18 +268,6 @@
 
     #convert target to a (test,sample) pair if it's a cspace
     if isinstance(target,CSpace):
-<<<<<<< HEAD
-      if isinstance(space,EmbeddedCSpace):
-        def goaltest(x):
-          return target.feasible(space.lift(x))
-        def goalsample():
-          qrobot = target.sample()
-          qproj = space.project(qrobot)
-          return qproj
-        goal = [goaltest,goalsample]
-      else:
-=======
->>>>>>> 9711a6a7
         goal = [(lambda x:target.feasible(x)),(lambda : target.sample())]
     else:
         if not callable(target):
