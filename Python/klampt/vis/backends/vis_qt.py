from ..visualization import _WindowManager,_ThreadedWindowManager,VisualizationScene,_globalLock
from .vis_gl import WindowInfo,GLVisualizationFrontend,GLVisualizationPlugin
from .. import glinit,glcommon
import sys
import weakref
import time
import threading

if not glinit.available('PyQt'):
    raise ImportError("Can't import vis_qt without first calling glinit.init() or vis.init()")

if glinit.active() == 'PyQt6':
    from PyQt6.QtCore import *
    from PyQt6.QtWidgets import *
    from PyQt6.QtGui import QAction
    PYQT_VERSION = 6
elif glinit.active() == 'PyQt5':
    from PyQt5.QtCore import *
    from PyQt5.QtWidgets import *
    PYQT_VERSION = 5
else:
    raise RuntimeError("Can't load vis_qt without previously initializing with glinit module")


def first_nonexistent_file(pattern, start_index=0):
    """Finds the first file in a sequence that doesn't exist."""
    import os
    while start_index < 999:
        file_name = pattern % start_index
        if not os.path.exists(file_name):
            return file_name
        start_index += 1
    raise RuntimeError("Too many files in sequence")

class MyQThread(QThread):
    def __init__(self,func,*args):
        self.func = func
        self.args = args
        QThread.__init__(self)
    def run(self):
        self.func(*self.args)


class QtWindowManager(_ThreadedWindowManager):
    def __init__(self):
        self._frontend = GLVisualizationFrontend()
        #list of WindowInfo's
        self.windows = []
        #the index of the current window
        self.current_window = None
        #the name of a window, if no windows exist yet
        self.window_title = "Klamp't visualizer (%s)"%(sys.argv[0],)
        #the current temp frontend if len(self.windows)=0, or windows[current_window].frontend
        _ThreadedWindowManager.__init__(self)

    def reset(self):
        _ThreadedWindowManager.reset(self)
        self.cleanup()
        self._frontend = GLVisualizationFrontend()
        self.windows = []
        self.current_window = None
        self.window_title = "Klamp't visualizer (%s)"%(sys.argv[0],)
    
    def frontend(self):
        return self._frontend

    def scene(self):
        return self._frontend.scene

    def getWindowName(self):
        return self.window_title

    def setWindowName(self,title):
        self.window_title = title
        self.onFrontendChange()

    def resizeWindow(self,w,h):
        self._frontend.reshape(w,h)
    
    def createWindow(self,title):    
        if len(self.windows) == 0:
            #save the defaults in window 0
            self.windows.append(WindowInfo(self.window_title,self._frontend))    
        if title is None:
            title = "Window "+str(len(self.windows))
        #make a new window
        self._frontend = GLVisualizationFrontend()
        self.windows.append(WindowInfo(title,self._frontend))
        self.window_title = title
        id = len(self.windows)-1
        self.current_window = id
        return id

    def setWindow(self,id):
        if id == self.current_window:
            return
        assert id >= 0 and id < len(self.windows),"Invalid window id"
        self._frontend = self.windows[id].frontend
        self.window_title = self.windows[id].name
        #print "vis.setWindow(",id,") the window has status",_windows[id].mode
        self.current_window = id

    def getWindow(self):
        return self.current_window

    def setPlugin(self,plugin):
        if not isinstance(self._frontend,GLVisualizationFrontend):
            #was multi-view -- now setting plugin
            self._frontend = GLVisualizationFrontend()
            if self.current_window is not None:
                if self.windows[self.current_window].glwindow is not None:
                    self._frontend.window = self.windows[self.current_window].glwindow
        if plugin is None:
            self._frontend.set_plugin(self._frontend.scene)
        else:
            self._frontend.set_plugin(plugin)
        self.onFrontendChange()

    def pushPlugin(self,plugin):
        assert isinstance(self._frontend,glcommon.GLPluginProgram),"Can't push a plugin after splitView"
        if len(self._frontend.plugins) == 0:
            self._frontend.set_plugin(self._frontend.scene)
        self._frontend.push_plugin(plugin)
        self.onFrontendChange()

    def popPlugin(self):
        self._frontend.pop_plugin()
        self.onFrontendChange()

    def splitView(self,plugin):
        #create a multi-view widget
        if plugin is None:
            plugin = GLVisualizationPlugin()
        if isinstance(self._frontend,glcommon.GLMultiViewportProgram):
            self._frontend.add_view(plugin)
            if hasattr(plugin,'scene') and isinstance(plugin.scene,VisualizationScene):
                self._frontend.scene = plugin.scene
        else:
            if len(self._frontend.plugins) == 0:
                self.setPlugin(None)
            multiProgram = glcommon.GLMultiViewportProgram()
            multiProgram.window = None
            if self.current_window is not None:
                if self.windows[self.current_window].glwindow is not None:
                    multiProgram.window = self.windows[self.current_window].glwindow
            multiProgram.add_view(self._frontend)
            multiProgram.add_view(plugin)
            multiProgram.name = self.window_title
            multiProgram.scene = self._frontend.scene
            self._frontend = multiProgram
            if hasattr(plugin,'scene') and isinstance(plugin.scene,VisualizationScene):
                multiProgram.scene = plugin.scene
        if isinstance(plugin,GLVisualizationPlugin):
            plugin.program = weakref.proxy(self._frontend.views[-1])
        self.onFrontendChange()


    def unlock(self):
        _ThreadedWindowManager.unlock(self)
        self.update()

    def update(self):
        for w in self.windows:
            if w.glwindow:
                w.doRefresh = True

    def run_app_thread(self,callback=None):
        global _globalLock
        self.vis_thread_running = True

        if len(self.windows)==0:
            #first call
            self.windows.append(WindowInfo(self.window_title,self._frontend)) 
            self.current_window = 0
            self.windows[self.current_window].mode = 'shown'
        else:
            if self.windows[self.current_window].mode == 'hidden':
                self.windows[self.current_window].mode = 'shown'
        glinit._GLBackend.initialize("Klamp't visualization")

        res = None
        while not self.quit:
            _globalLock.acquire()
            try:  #to be nice to the other thread, we put everything in a try block in case something weird happens
                calls = self.threadcalls
                self.threadcalls = []
                for i,w in enumerate(self.windows):
                    if w.glwindow is None and w.mode != 'hidden':
                        print("vis: creating GL window")
                        w.glwindow = glinit._GLBackend.createWindow(w.name)
                        w.glwindow.setProgram(w.frontend)
                        w.glwindow.setParent(None)
                        w.glwindow.refresh()
                    if w.doRefresh:
                        if w.mode != 'hidden':
                            w.glwindow.update()
                        w.doRefresh = False
                    if w.doReload and w.glwindow is not None:
                        w.glwindow.setProgram(w.frontend)
                        if w.guidata:
                            w.guidata.setWindowTitle(w.name)
                            w.guidata.glwidget = w.glwindow
                            if hasattr(w.guidata,'attachGLWindow'):
                                w.guidata.attachGLWindow()
                            #else:
                            #    w.glwindow.setParent(w.guidata)
                        w.doReload = False
                    if w.mode == 'dialog':
                        if w.guidata is None:
                            #create dialog
                            print("#########################################")
                            print("klampt.vis: Dialog on window",i)
                            print("#########################################")
                            if w.custom_ui is None:
                                dlg = _MyDialog(w)
                            else:
                                dlg = w.custom_ui(w.glwindow)
                            if dlg is not None:
                                w.glwindow.show()
                                self.in_app_thread = True
                                dlg.show()
                            w.guidata = dlg
                        #run dialog and check exit status
                        #for some stupid reason, Qt requires calling update() constantly to keep the window alive
                        if not w.glwindow.painted:
                            w.glwindow.update()
                        if not w.guidata.isVisible():
                            res = w.guidata.result()
                            print("#########################################")
                            print("klampt.vis: Dialog done on window",i,"result",res)
                            print("#########################################")
                            w.glwindow.hide()
                            w.glwindow.setParent(None)
                            w.mode = 'hidden'
                            w.guidata = None
                            self.in_app_thread = False
                    if w.mode == 'shown' and w.guidata is None:
                        print("#########################################")
                        print("klampt.vis: Making window",i)
                        print("#########################################")
                        if w.custom_ui is None:
                            w.guidata = _MyWindow(w)
                        else:
                            w.guidata = w.custom_ui(w.glwindow)
                        def closeMonkeyPatch(self,event,windowinfo=w,index=i,oldcloseevent=w.guidata.closeEvent):
                            oldcloseevent(event)
                            if not event.isAccepted():
                                return
                            windowinfo.mode='hidden'
                            print("#########################################")
                            print("klampt.vis: Window",index,"close")
                            print("#########################################")
                            _globalLock.acquire()
                            w.glwindow.hide()
                            w.mode = 'hidden'
                            if w.glwindow.idleTimer is not None:
                                w.glwindow.idlesleep()
                            w.glwindow.setParent(None)
                            _globalLock.release()
                        w.guidata.closeEvent = closeMonkeyPatch.__get__(w.guidata, w.guidata.__class__)
                        w.guidata.setWindowTitle(w.name)
                        w.glwindow.show()
                        w.guidata.show()
                        if w.glwindow.initialized:
                            #boot it back up again
                            w.glwindow.idlesleep(0)
                    if w.mode == 'shown' and not w.guidata.isVisible():
                        print("#########################################")
                        print("klampt.vis: Showing window",i)
                        print("#########################################")
                        if hasattr(w.guidata,'attachGLWindow'):
                            w.guidata.attachGLWindow()
                        else:
                            w.glwindow.setParent(w.guidata)
                        w.glwindow.show()
                        w.guidata.show()
                    if w.mode == 'shown' and not w.glwindow.painted:
                        w.glwindow.update()
                    if w.mode == 'hidden' and w.guidata is not None:
                        #prevent deleting the GL window
                        if hasattr(w.guidata,'detachGLWindow'):
                            w.guidata.detachGLWindow()
                        else:
                            w.glwindow.setParent(None)
                            w.guidata.setParent(None)
                        if w.guidata.isVisible():
                            print("#########################################")
                            print("klampt.vis: Hiding window",i)
                            print("#########################################")
                            w.glwindow.hide()
                            w.guidata.hide()
                        w.guidata.close()
                        w.guidata = None
            except Exception:
                print("Exception called in visualization thread; closing.")
                _globalLock.release()
                self.cleanup()
                self.vis_thread_running = False
                raise
            except RuntimeError:
                print("RuntimeError called in visualization thread; assuming this is exception in main thread. Thread closing.")
                _globalLock.release()
                self.cleanup()
                self.vis_thread_running = False
                return
            _globalLock.release()
            self.in_app_thread = True
            for c in calls:
                c()
            glinit._GLBackend.app.processEvents()
            self.in_app_thread = False
            if callback:
                callback()
            else:
                if not self.in_vis_loop:
                    #give other threads time to work
                    time.sleep(0.001)
            if self.in_vis_loop and (len(self.windows)==0 or all(w.mode == 'hidden' for w in self.windows)):
                print("klampt.vis: No windows shown, breaking out of vis loop")
                self.vis_thread_running = False
                return
        print("Visualization thread closing and cleaning up Qt...")
        self.cleanup()
        self.vis_thread_running = False
        return res


    def show(self):
        if len(self.windows)==0:
            self.windows.append(WindowInfo(self.window_title,self._frontend)) 
            self.current_window = 0
        self.windows[self.current_window].mode = 'shown'
        if self.in_vis_loop:
            #this will be handled in the loop, no need to start it
            return
        if not self.vis_thread_running:
            self._start_app_thread()

    def shown(self):
        return (self.vis_thread_running and self.current_window is not None and (self.windows[self.current_window].mode in ['shown','dialog'] or self.windows[self.current_window].guidata is not None))

    def hide(self):
        if self.current_window is None:
            return
        self.windows[self.current_window].mode = 'hidden'

    def dialog(self):
        global _globalLock
        if len(self.windows)==0:
            self.windows.append(WindowInfo(self.window_title,self._frontend))
            self.current_window = 0
        w = self.windows[self.current_window]
        if self.vis_thread_running:
            if self.in_vis_loop:
                #single threaded
                w.mode = 'dialog'
                if w.glwindow is None:
                    w.glwindow = glinit._GLBackend.createWindow(w.name)
                    w.glwindow.setProgram(w.frontend)
                    w.glwindow.setParent(None)
                    w.glwindow.refresh()
                if w.custom_ui is None:
                    dlg = _MyDialog(w)
                else:
                    dlg = w.custom_ui(w.glwindow)
                print("#########################################")
                print("klampt.vis: Dialog starting on window",self.current_window)
                print("#########################################")
                res = None
                if dlg is not None:
                    w.glwindow.show()
                    if PYQT_VERSION >= 5:
                        res = dlg.exec()
                    else:
                        res = dlg.exec_()
                print("#########################################")
                print("klampt.vis: Dialog done on window",self.current_window)
                print("#########################################")
                w.glwindow.hide()
                w.glwindow.setParent(None)
                w.mode = 'hidden'
                return res
                raise RuntimeError("Can't call dialog() inside loop().")
            #just show the dialog and let the thread take over
            assert w.mode == 'hidden',"dialog() called inside dialog?"
            print("#########################################")
            print("klampt.vis: Creating dialog on window",self.current_window)
            print("#########################################")
            _globalLock.acquire()
            w.mode = 'dialog'
            _globalLock.release()

            if not self.in_app_thread or threading.current_thread().__class__.__name__ == '_MainThread':
                print("vis.dialog(): Waiting for dialog on window",self.current_window,"to complete....")
                assert w.mode == 'dialog'
                while w.mode == 'dialog':
                    time.sleep(0.1)
                if w.mode == 'shown':
                    print("klampt.vis: warning, dialog changed from 'dialog' to 'shown' mode?")
                print("vis.dialog(): ... dialog done")
            else:
                #called from another dialog or window!
                print("vis: Creating a dialog from within another dialog or window")
                _globalLock.acquire()
                if w.glwindow is None:
                    print("vis: creating GL window")
                    w.glwindow = glinit._GLBackend.createWindow(w.name)
                    w.glwindow.setProgram(w.frontend)
                    w.glwindow.setParent(None)
                    w.glwindow.refresh()
                if w.custom_ui is None:
                    dlg = _MyDialog(w)
                else:
                    dlg = w.custom_ui(w.glwindow)
                print("#########################################")
                print("klampt.vis: Dialog starting on window",self.current_window)
                print("#########################################")
                if dlg is not None:
                    w.glwindow.show()
                    _globalLock.release()
                    if PYQT_VERSION >= 5:
                        res = dlg.exec()
                    else:
                        res = dlg.exec_()
                    _globalLock.acquire()
                print("#########################################")
                print("klampt.vis: Dialog done on window",self.current_window)
                print("#########################################")
                w.glwindow.hide()
                w.glwindow.setParent(None)
                w.mode = 'hidden'
                for i,w2 in enumerate(self.windows):
                    print("Returning from dialog items",i,w2.mode)
                _globalLock.release()
            return None
        else:
            w.mode = 'dialog'
            if self.multithreaded():
                print("#########################################")
                print("klampt.vis: Running multi-threaded dialog, waiting to complete...")
                self._start_app_thread()
                assert w.mode == 'dialog'
                while w.mode == 'dialog':
                    time.sleep(0.1)
                if w.mode == 'shown':
                    print("klampt.vis: warning, dialog changed from 'dialog' to 'shown' mode?")
                print("klampt.vis: ... dialog done")
                print("#########################################")
                return None
            else:
                print("#########################################")
                print("klampt.vis: Running single-threaded dialog")
                self.in_vis_loop = True
                res = self.run_app_thread()
                self.in_vis_loop = False
                print("klampt.vis: ... dialog done.")
                print("#########################################")
                return res

    def set_custom_ui(self,func):
        if len(self.windows)==0:
            print("Making first window for custom ui")
            self.windows.append(WindowInfo(self.window_title,self._frontend))
            self.current_window = 0
        self.windows[self.current_window].custom_ui = func
        if func is not None:
            print("klampt.vis: setting custom ui on window",self.current_window)
        return

    def onFrontendChange(self):
        if self.current_window is None:
            return
        w = self.windows[self.current_window]
        w.doReload = True
        w.name = self.window_title
        w.frontend = self._frontend
        if w.glwindow:
            w.glwindow.reshape(self._frontend.view.w,self._frontend.view.h)

    def cleanup(self):
        for w in self.windows:
            w.frontend.scene.clear()
            if w.glwindow:
                try: 
                    w.glwindow.setParent(None)
                    w.glwindow.close()
                    #must be explicitly deleted for some reason in PyQt5...
                except RuntimeError:
                    #already deleted?
                    pass
                del w.glwindow
        glinit._GLBackend.app.processEvents()

        #must be explicitly deleted for some reason in PyQt5...
        del glinit._GLBackend.app
        glinit._GLBackend.app = None

    def screenshot(self,format,want_depth):
        if not self.multithreaded() or self.in_vis_loop or (self.in_app_thread and threading.current_thread().__class__.__name__ != '_MainThread'):
            #already in visualization loop -- just get the image
            return self.current_window.get_screen(format,want_depth)
        if not self.vis_thread_running:
            raise RuntimeError("Can't call screenshot until the thread is running")
        return_values = []
        def storeScreenshot(img,depth=None,return_values=return_values):
            return_values.append((img,depth))
        self.screenshotCallback(storeScreenshot,format,want_depth)
        #wait for the vis thread to call the function
        while len(return_values)==0:
            time.sleep(0.01)
        res = return_values[0]
        if not want_depth:
            return res[0]
        else:
            return res
    
    def screenshotCallback(self,fn,format,want_depth):
        # if not self.multithreaded() or self.in_vis_loop:
        #     #already in visualization loop -- just get the image
        #     res = self.get_screen(format,want_depth)
        #     if want_depth:
        #         fn(*res)
        #     else:
        #         fn(res)
        def do_screenshot_callback(fn=fn,format=format,want_depth=want_depth):
            if not self._frontend.rendered:
                self.threadCall(do_screenshot_callback)
                return
            res = self.current_window.gget_screen(format,want_depth)
            self._frontend.rendered = False  #don't do this callback until another frame is drawn
            if want_depth:
                fn(*res)
            else:
                fn(res)
        self.threadCall(do_screenshot_callback)

#Qt specific startup
#need to set up a QDialog and an QApplication
class _MyDialog(QDialog):
    def __init__(self,windowinfo):
        QDialog.__init__(self)
        self.windowinfo = windowinfo
        glwidget = windowinfo.glwindow
        glwidget.setMinimumSize(640,480)
        glwidget.setMaximumSize(4000,4000)
        if PYQT_VERSION == 6:
            glwidget.setSizePolicy(QSizePolicy(QSizePolicy.Policy.Maximum,QSizePolicy.Policy.Maximum))
        else:
            glwidget.setSizePolicy(QSizePolicy(QSizePolicy.Maximum,QSizePolicy.Maximum))

        self.description = QLabel("Press OK to continue")
        if PYQT_VERSION == 6:
            self.description.setSizePolicy(QSizePolicy(QSizePolicy.Policy.Preferred,QSizePolicy.Policy.Fixed))
        else:
            self.description.setSizePolicy(QSizePolicy(QSizePolicy.Preferred,QSizePolicy.Fixed))
        self.layout = QVBoxLayout(self)
        self.layout.addWidget(glwidget)
        self.layout.addWidget(self.description)
        if PYQT_VERSION == 6: 
            self.buttons = QDialogButtonBox(QDialogButtonBox.StandardButton.Ok,Qt.Orientation.Horizontal, self)
        else:
            self.buttons = QDialogButtonBox(QDialogButtonBox.Ok,Qt.Horizontal, self)
        self.buttons.accepted.connect(self.accept)
        self.layout.addWidget(self.buttons)
        self.setWindowTitle(windowinfo.name)
        glwidget.name = windowinfo.name
    
class _MyWindow(QMainWindow):
    def __init__(self,windowinfo):
        QMainWindow.__init__(self)
        self.windowinfo = windowinfo
        self.glwidget = windowinfo.glwindow
        self.glwidget.setMinimumSize(self.glwidget.width,self.glwidget.height)
        self.glwidget.setMaximumSize(4000,4000)
        if PYQT_VERSION == 6:
            self.glwidget.setSizePolicy(QSizePolicy(QSizePolicy.Policy.Maximum,QSizePolicy.Policy.Maximum))
        else:
            self.glwidget.setSizePolicy(QSizePolicy(QSizePolicy.Maximum,QSizePolicy.Maximum))
        self.setCentralWidget(self.glwidget)
        self.glwidget.setParent(self)
        self.setWindowTitle(windowinfo.name)
        self.glwidget.name = windowinfo.name
        self.saving_movie = False
        self.screenshot_frame = 0
        self.movie_timer = QTimer(self)
        self.movie_timer.timeout.connect(self.movie_update)
        self.movie_frame = 0
        self.movie_time_last = 0
        self.movie_writer = None
        self.saving_html = False
        self.html_saver = None
        self.html_start_time = 0
        self.html_timer = QTimer(self)
        self.html_timer.timeout.connect(self.html_update)
        #TODO: for action-free programs, don't add this... but this has to be detected after initializeGL()?
        mainMenu = self.menuBar()
        fileMenu = mainMenu.addMenu('&Actions')
        self.glwidget.actionMenu = fileMenu
        visMenu = mainMenu.addMenu('&Visualization')
        a = QAction('Edit appearances...', self)
        a.setStatusTip("Edit the appearance of items in the visualization")
        a.triggered.connect(self.edit_gui)
        self.edit_gui_window = None
        visMenu.addAction(a)
        a = QAction('Save world...', self)
        a.setStatusTip('Saves world to xml file')
        a.triggered.connect(self.save_world)
        visMenu.addAction(a)
        a = QAction('Add to world...', self)
        a.setStatusTip('Adds an item to the world')
        a.triggered.connect(self.add_to_world)
        visMenu.addAction(a)
        a = QAction('Save camera...', self)
        a.setStatusTip('Saves camera settings')
        a.triggered.connect(self.save_camera)
        visMenu.addAction(a)
        a = QAction('Load camera...', self)
        a.setStatusTip('Loads camera settings')
        a.triggered.connect(self.load_camera)
        visMenu.addAction(a)
        a = QAction('Quick screenshot', self)
        a.setShortcut('Ctrl+S')
        a.setStatusTip('Saves the image to disk')
        a.triggered.connect(self.screenshot)
        visMenu.addAction(a)
        a = QAction('Start/stop movie output', self)
        a.setShortcut('Ctrl+M')
        a.setStatusTip('Starts / stops saving movie frames')
        a.triggered.connect(self.toggle_movie_mode)
        visMenu.addAction(a)
        a = QAction('Start/stop html output', self)
        a.setShortcut('Ctrl+H')
        a.setStatusTip('Starts / stops saving animation to HTML file')
        a.triggered.connect(self.toggle_html_mode)
        visMenu.addAction(a)
    
    def getWorld(self):
        if not hasattr(self.glwidget.program,'plugins'):
            return None
        if isinstance(self.glwidget.program,GLVisualizationFrontend):
            scene = self.glwidget.program.scene
            world = scene.items.get('world',None)
            if world is not None: return world.item
            sim = scene.items.get('sim',None)
            if sim is not None: return sim.world
        for p in self.glwidget.program.plugins:
            if hasattr(p,'world'):
                return p.world
            if hasattr(p,'sim'):
                return p.sim.world
            if hasattr(p,'simulator'):
                return p.simulator.world
        return None
    
    def getTimeSource(self):
        if not hasattr(self.glwidget.program,'plugins'):
            return None
        if isinstance(self.glwidget.program,GLVisualizationFrontend):
            scene = self.glwidget.program.scene
            if scene.timeCallback is not None:
                return scene.timeCallback
        for p in self.glwidget.program.plugins:
            if hasattr(p,'sim'):
                return lambda :p.sim.getTime()
            if hasattr(p,'simulator'):
                return lambda :p.simulator.getTime()
        return None
    
    def save_camera(self):
        if not hasattr(self.glwidget.program.scene,'getViewport'):
            print("Program does not appear to have a camera")
            return
        scene = self.glwidget.program.scene
        #fn = QFileDialog.getSaveFileName(caption="Viewport file (*.txt)",filter="Viewport file (*.txt);;All files (*.*)",options=QFileDialog.DontUseNativeDialog)
        fn = QFileDialog.getSaveFileName(caption="Viewport file (*.txt)",filter="Viewport file (*.txt);;All files (*.*)")
        if isinstance(fn,tuple):
            fn = fn[0]
        if fn is None or len(fn) == 0:
            return
        v = scene.getViewport()
        v.save_file(fn)
    
    def load_camera(self):
        scene = self.glwidget.program.scene
        v = scene.getViewport()
        #fn = QFileDialog.getOpenFileName(caption="Viewport file (*.txt)",filter="Viewport file (*.txt);;All files (*.*)",options=QFileDialog.DontUseNativeDialog)
        fn = QFileDialog.getOpenFileName(caption="Viewport file (*.txt)",filter="Viewport file (*.txt);;All files (*.*)")
        if isinstance(fn,tuple):
            fn = fn[0]
        if fn is None or len(fn) == 0:
            return
        v.load_file(fn)
        scene.setViewport(v)

    
    def save_world(self):
        w = self.getWorld()
        if w is None:
            print("Program does not appear to have a world")
        fn = QFileDialog.getSaveFileName(caption="World file (elements will be saved to folder)",filter="World file (*.xml);;All files (*.*)")
        if isinstance(fn,tuple):
            fn = fn[0]
        if fn is not None:
            w.saveFile(str(fn))
            print("Saved to",fn,"and elements were saved to a directory of the same name.")
    
    def add_to_world(self):
        w = self.getWorld()
        if w is None:
            print("Program does not appear to have a world")
        fn = QFileDialog.getOpenFileName(caption="World element",filter="Robot file (*.rob *.urdf);;Object file (*.obj);;Terrain file (*.env *.off *.obj *.stl *.wrl);;All files (*.*)")
        if isinstance(fn,tuple):
            fn = fn[0]
        if fn is not None:
            elem = w.loadElement(str(fn))
            if elem < 0:
                print("Failed loading element",str(fn))
            else:
                pass
                """
                for p in self.glwidget.program.plugins:
                    if isinstance(p,GLVisualizationPlugin):
                        p.getItem('world').setItem(w)
                """
    
    def screenshot(self):
        """Callback: take a screenshot"""
        fn = 'screenshot%04d.png'%self.screenshot_frame
        self.glwidget.program.save_screen(fn)
        self.screenshot_frame += 1

    def toggle_movie_mode(self):
        """Callback: start / stop movie mode"""
        self.saving_movie = not self.saving_movie
        if self.saving_movie:
            self.movie_timer.start(33)
            time_source = self.getTimeSource()
            if time_source is not None:
                self.movie_time_last = time_source()
            try:
                import imageio
                fn = first_nonexistent_file('klampt_record_%04d.mp4')
                print("Saving movie to",fn)
                try:
                    self.movie_writer = imageio.get_writer(fn,fps=30,codec='libx264')
                except Exception as e:
                    print("Error creating movie writer, trying ffmpeg method")
                    self.movie_writer = None
            except ImportError:
                pass
        else:
            self.movie_timer.stop()
<<<<<<< HEAD
            dlg =  QInputDialog(self)                 
            dlg.setInputMode( QInputDialog.TextInput) 
            dlg.setLabelText("Command")
            dlg.setTextValue('ffmpeg -y -i image%04d.png -vcodec libx264 -pix_fmt yuv420p klampt_record.mp4')
            dlg.resize(600,100)          
            if PYQT_VERSION >= 5: 
                ok = dlg.exec()
            else:
                ok = dlg.exec_()
            cmd = dlg.textValue()
            #(cmd,ok) = QInputDialog.getText(self,"Process with ffmpeg?","Command", text='ffmpeg -y -f image2 -i image%04d.png klampt_record.mp4')
            if ok:
                import os,glob
                os.system(str(cmd))
                print("Removing temporary files")
                for fn in glob.glob('image*.png'):
                    os.remove(fn)
=======
            if self.movie_writer is None:
                print("imageio library not available, using backup ffmpeg method")
                dlg =  QInputDialog(self)
                dlg.setInputMode( QInputDialog.TextInput) 
                dlg.setLabelText("Command")
                fn = first_nonexistent_file('klampt_record_%04d.mp4')
                dlg.setTextValue('ffmpeg -y -i image%04d.png -vcodec libx264 -pix_fmt yuv420p '+fn)
                dlg.resize(600,100)                             
                ok = dlg.exec_()                                
                cmd = dlg.textValue()
                #(cmd,ok) = QInputDialog.getText(self,"Process with ffmpeg?","Command", text='ffmpeg -y -f image2 -i image%04d.png klampt_record.mp4')
                if ok:
                    import os,glob
                    os.system(str(cmd))
                    print("Removing temporary files")
                    for fn in glob.glob('image*.png'):
                        os.remove(fn)
            else:
                print("... done saving movie.")
                self.movie_writer.close()
                self.movie_writer = None
>>>>>>> e6e36d66
    
    def write_movie_image(self,frame_index):
        if self.movie_writer is None:
            #save to image
            self.glwidget.program.save_screen('image%04d.png'%(frame_index))
        else:
            #write to imageio writer
            image = self.glwidget.program.get_screen('numpy')
            try:
                self.movie_writer.append_data(image)
            except Exception:
                print("Unable to write image to movie writer, saving to image file instead")
                self.glwidget.program.save_screen('image%04d.png'%(frame_index))
                self.movie_writer = None

    def movie_update(self):
        time_source = self.getTimeSource()
        if time_source is not None:
            tnow = time_source()
            while tnow >= self.movie_time_last + 1.0/30.0:
                self.write_movie_image(self.movie_frame)
                self.movie_frame += 1
                self.movie_time_last += 1.0/30.0
        else:
            self.write_movie_image(self.movie_frame)
            self.movie_frame += 1
    
    def toggle_html_mode(self):
        """Callback: start / stop saving HTML mode"""
        self.saving_html = not self.saving_html
        if self.saving_html:
            world = self.getWorld()
            if world is None:
                print("There is no world in the current plugin, can't save")
                self.saving_html = False
                return
            fn = QFileDialog.getSaveFileName(caption="Save path HTML file to...",filter="HTML file (*.html);;All files (*.*)")
            if isinstance(fn,tuple):
                fn = fn[0]
            if fn is None:
                self.saving_html = False
                return
            from ...io import html
            self.html_start_time = time.time()
            self.html_saver = html.HTMLSharePath(fn)
            self.html_saver.dt = 0.033;
            self.html_saver.start(world)
            self.html_timer.start(33)
        else:
            self.html_saver.end()
            self.html_timer.stop()
    
    def html_update(self):
        t = None
        if self.html_saver.sim is None:
            #t = time.time()-self.html_start_time
            t = self.html_saver.last_t + 0.034
        self.html_saver.animate(t)
    
    def edit_gui(self):
        """Callback: launch the GUI edit window"""
        if self.edit_gui_window:
            self.edit_gui_window.close()
            self.edit_gui_window = None
        try:
            import pyqtgraph as pg
            import pyqtgraph.parametertree.parameterTypes as pTypes
            from pyqtgraph.parametertree import Parameter, ParameterTree, ParameterItem, registerParameterType
        except ImportError as e:
            print(e)
            print('Unable to edit, PyQtGraph is not installed.  Try "pip install pyqtgraph"')
            return

        def _item_to_params(world,name,visappearance):
            attrs = []
            itemdict = {'name':name, 'type':'group', 'children': attrs}
            if len(visappearance.subAppearances) > 0:
                attrs_plus_defaults = visappearance.attributes.overrides
            else:
                attrs_plus_defaults = visappearance.getAttributes()

            for k in sorted(attrs_plus_defaults.keys()):
                v = attrs_plus_defaults[k]
                vvalue = v
                vtype = v.__class__.__name__
                if k=='color':
                    vtype = 'color'
                    vvalue = (int(v[0]*255),int(v[1]*255),int(v[2]*255),int(v[3]*255))
                    #todo, add opacity
                elif k=='label':
                    vtype = 'str'
                elif k in ['hide_label','hidden']:
                    vtype = 'bool'
                elif k=='robot':
                    assert isinstance(v,int)
                    if world is not None:
                        robotnames = {}
                        for i in range(world.numRobots()):
                            robotnames[world.robot(i).getName()] = i
                        attrs.append({'name':k,'type':'list','values':robotnames,'value':v})
                        continue
                elif v is None:
                    #it's an optional parameter, skip for now
                    #TODO: handle this case
                    continue
                elif isinstance(v,(tuple,list)):
                    #its a tuple, skip for now
                    #TODO: handle this case
                    continue
                attrs.append({'name':k,'type':vtype,'value':vvalue})

            for k in sorted(visappearance.subAppearances.keys()):
                    v = visappearance.subAppearances[k]
                    attrs.append(_item_to_params(world,v.name,v))

            return itemdict

        params = []
        if isinstance(self.glwidget.program,GLVisualizationFrontend):
            items = []
            visdict = {'name':'Program', 'type':'group', 'children':items}
            world = self.getWorld()
            scene = self.glwidget.program.scene
            for (k,v) in scene.items.items():
                vdict = _item_to_params(world,k,v)
                items.append(vdict)
            params.append(visdict)
        if len(params)==1:
            params = params[0]['children']
        #print "Showing parameters",params

        ## Create tree of Parameter objects
        p = Parameter.create(name='params', type='group', children=params)

        ## If anything changes in the tree, print a message
        def change(param, changes):
            for param, change, data in changes:
                path = p.childPath(param)
                """
                if path is not None:
                    childName = '.'.join(path)
                else:
                    childName = param.name()
                print('  parameter: %s'% childName)
                print('  change:    %s'% change)
                print('  data:      %s'% str(data))
                print('  ----------')
                """
                if param.type()=='str':
                    value = data
                elif param.type()=='int':
                    value = int(data)
                elif param.type()=='bool':
                    value = bool(data)
                elif param.type()=='float':
                    value = float(data)
                elif param.type()=='color':
                    #data is a QColor
                    value = (float(data.red())/255.0,float(data.green())/255.0,float(data.blue())/255.0,float(data.alpha())/255.0)
                else:
                    raise ValueError("Can't convert to type "+param.type())
                if path[0].startswith("Plugin "):
                    pluginindex = int(path[0][7:])-1
                    plugin = self.glwidget.program.plugins[pluginindex]
                    path = path[1:]
                else:
                    plugin = self.glwidget.program.plugins[0]
                attr = path[-1]
                item = plugin.getItem(path[:-1])
                global _globalLock
                _globalLock.acquire()
                plugin._setAttribute(item,attr,value)
                _globalLock.release()
            self.glwidget.refresh()

        p.sigTreeStateChanged.connect(change)

        """
        def valueChanging(param, value):
            print("Value changing (not finalized): %s %s" % (param, value))
            
        # Too lazy for recursion:
        for child in p.children():
            child.sigValueChanging.connect(valueChanging)
            for ch2 in child.children():
                ch2.sigValueChanging.connect(valueChanging)
        """


        ## Create two ParameterTree widgets, both accessing the same data
        t = ParameterTree()
        t.setParameters(p, showTop=False)
        t.setWindowTitle('pyqtgraph example: Parameter Tree')

        def onload():
            fn = QFileDialog.getOpenFileName(caption="Load visualization config file",filter="JSON file (*.json);;All files (*.*)")
            if isinstance(fn,tuple):
                fn = fn[0]
            if fn is not None:
                self.loadJsonConfig(fn)
                print("TODO: update the edit window according to the loaded visualization parameters")

        def onsave():
            fn = QFileDialog.getSaveFileName(caption="Save visualization config file",filter="JSON file (*.json);;All files (*.*)")
            if isinstance(fn,tuple):
                fn = fn[0]
            if fn is not None:
                self.saveJsonConfig(fn)

        self.edit_gui_window = QWidget()
        self.edit_gui_window.setWindowTitle("Visualization appearance editor")
        layout = QGridLayout()
        self.edit_gui_window.setLayout(layout)
        loadButton = QPushButton("Load...")
        saveButton = QPushButton("Save...")
        loadButton.clicked.connect(onload)
        saveButton.clicked.connect(onsave)
        layout.addWidget(t,0,0,1,2)
        layout.addWidget(loadButton,1,0,1,1)
        layout.addWidget(saveButton,1,1,1,1)
        self.edit_gui_window.resize(400,800)
        self.edit_gui_window.show()
   
    def loadJsonConfig(self,fn):
        if isinstance(self.glwidget.program,GLVisualizationFrontend):
            scene = self.glwidget.program.scene
            scene.loadJsonConfig(fn)
            self.glwidget.refresh()
            return
        print("loadJsonConfig: no visualization plugins active")
    
    def saveJsonConfig(self,fn):
        if isinstance(self.glwidget.program,GLVisualizationFrontend):
            scene = self.glwidget.program.scene
            scene.saveJsonConfig(fn)
            return
        print("saveJsonConfig: no visualization plugins active")
    
    def closeEvent(self,event):
        if self.edit_gui_window:
            self.edit_gui_window.close()
            self.edit_gui_window = None
        if self.saving_movie:
            self.toggle_movie_mode()
        if self.saving_html:
            self.toggle_html_mode()
        #self.html_timer.deleteLater()
        #self.movie_timer.deleteLater()
    
    def close(self):
        """Called to clean up resources"""
        self.html_timer.stop()
        self.movie_timer.stop()
        self.html_timer.deleteLater()
        self.movie_timer.deleteLater()
        self.movie_timer = None
        self.html_timer = None
    
    def detachGLWindow(self):
        """Used for closing and restoring windows, while saving the OpenGL context"""
        self.glwidget.setParent(None)
    
    def attachGLWindow(self):
        """Used for closing and restoring windows, while saving the OpenGL context"""
        self.glwidget.setParent(self)
        self.setCentralWidget(self.glwidget)

<|MERGE_RESOLUTION|>--- conflicted
+++ resolved
@@ -750,25 +750,6 @@
                 pass
         else:
             self.movie_timer.stop()
-<<<<<<< HEAD
-            dlg =  QInputDialog(self)                 
-            dlg.setInputMode( QInputDialog.TextInput) 
-            dlg.setLabelText("Command")
-            dlg.setTextValue('ffmpeg -y -i image%04d.png -vcodec libx264 -pix_fmt yuv420p klampt_record.mp4')
-            dlg.resize(600,100)          
-            if PYQT_VERSION >= 5: 
-                ok = dlg.exec()
-            else:
-                ok = dlg.exec_()
-            cmd = dlg.textValue()
-            #(cmd,ok) = QInputDialog.getText(self,"Process with ffmpeg?","Command", text='ffmpeg -y -f image2 -i image%04d.png klampt_record.mp4')
-            if ok:
-                import os,glob
-                os.system(str(cmd))
-                print("Removing temporary files")
-                for fn in glob.glob('image*.png'):
-                    os.remove(fn)
-=======
             if self.movie_writer is None:
                 print("imageio library not available, using backup ffmpeg method")
                 dlg =  QInputDialog(self)
@@ -777,7 +758,10 @@
                 fn = first_nonexistent_file('klampt_record_%04d.mp4')
                 dlg.setTextValue('ffmpeg -y -i image%04d.png -vcodec libx264 -pix_fmt yuv420p '+fn)
                 dlg.resize(600,100)                             
-                ok = dlg.exec_()                                
+                if PYQT_VERSION >= 5: 
+                    ok = dlg.exec()
+                else:
+                    ok = dlg.exec_()
                 cmd = dlg.textValue()
                 #(cmd,ok) = QInputDialog.getText(self,"Process with ffmpeg?","Command", text='ffmpeg -y -f image2 -i image%04d.png klampt_record.mp4')
                 if ok:
@@ -790,7 +774,6 @@
                 print("... done saving movie.")
                 self.movie_writer.close()
                 self.movie_writer = None
->>>>>>> e6e36d66
     
     def write_movie_image(self,frame_index):
         if self.movie_writer is None:
