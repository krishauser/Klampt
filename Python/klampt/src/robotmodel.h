--- conflicted
+++ resolved
@@ -224,15 +224,9 @@
   RobotModelDriver driver(const char* name);
 
   //kinematic and dynamic properties
-<<<<<<< HEAD
-  ///Retreives the current configuration of the robot.
-  void getConfig(std::vector<double>& out);
-  ///Retreives the current velocity of the robot.
-=======
-  ///Retrieves the current configuration of the robot model.
+  ///Retreives the current configuration of the robot model.
   void getConfig(std::vector<double>& out);
   ///Retreives the current velocity of the robot model.
->>>>>>> 8041a2bb
   void getVelocity(std::vector<double>& out);
   ///Sets the current configuration of the robot.  Input q is a vector of length numLinks().  This also updates forward kinematics of all links.
   ///Again, it is important to realize that the RobotModel is not the same as a simulated robot, and this will not change the simulation world.
@@ -240,11 +234,7 @@
   ///configuration through a robot-modifying function call, you should call q = robot.getConfig() before the call, and then robot.setConfig(q)
   ///after it.
   void setConfig(const std::vector<double>& q);
-<<<<<<< HEAD
-  ///Sets the current velocity of the robot.  Like the configuration, this is also essentially a temporary variable. 
-=======
   ///Sets the current velocity of the robot model.  Like the configuration, this is also essentially a temporary variable. 
->>>>>>> 8041a2bb
   void setVelocity(const std::vector<double>& dq);
   ///Retrieves a pair (qmin,qmax) of min/max joint limit vectors
   void getJointLimits(std::vector<double>& out,std::vector<double>& out2);
