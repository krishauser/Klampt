#ifndef ROBOTSIM_H
#define ROBOTSIM_H

/** @file robotsim.h
 * @brief C++ bindings for robot/world simulation. */

#include <stddef.h>
#include "robotmodel.h"

//declarations for internal objects
namespace Klampt {
  class SensorBase;
  class Simulator;
  class SimRobotController;
  class ODEGeometry;
}
typedef struct dxBody *dBodyID;
typedef struct dxJoint *dJointID;

//forward declarations
class SimRobotSensor;
class SimRobotController;
class SimBody;
class Simulator;

using namespace std;

/** @brief A sensor on a simulated robot.  Retrieve one from the controller
 * using :meth:`SimRobotController.sensor`, or create a new one
 * using :meth:`SimRobotController.addSensor`.  You may also use
 * kinematically-simulated sensors using :meth:`RobotModel.sensor` or create
 * a new one using :meth:`RobotModel.addSensor`.
 *
 * Use  :meth:`getMeasurements` to get the currently simulated measurement
 * vector.
 *
 * Sensors are automatically updated through the :meth:`Simulator.simulate` call,
 * and :meth:`getMeasurements` retrieves the updated values.  As a result,
 * you may get garbage measurements before the first Simulator.simulate call is
 * made.
 * 
 * There is also a mode for doing kinematic simulation, which is supported
 * (i.e., makes sensible measurements) for some types of sensors when just 
 * a robot / world model is given. This is similar to Simulation.fakeSimulate
 * but the entire controller structure is bypassed.  You can arbitrarily set the
 * robot's position, call :meth:`kinematicReset`, and then call
 * :meth:`kinematicSimulate`.  Subsequent calls assume the robot is being
 * driven along a trajectory until the next :meth:`kinematicReset` is called.
 * 
 * LaserSensor, CameraSensor, TiltSensor, AccelerometerSensor, GyroSensor,
 * JointPositionSensor, JointVelocitySensor support kinematic simulation mode.
 * FilteredSensor and TimeDelayedSensor also work.  The force-related sensors 
 * (ContactSensor and ForceTorqueSensor) return 0's in kinematic simulation.
 *
 * To use get/setSetting, you will need to know the sensor attribute names
 * and types as described in `the Klampt sensor documentation <https://github.com/krishauser/Klampt/blob/master/Documentation/Manual-Control.md#sensors>`_
 * (same as in the world or sensor XML file). Common settings include:
 * 
 * - rate (float): how frequently the sensor is simulated
 * - enabled (bool): whether the simulator simulates this sensor
 * - link (int): the link on which this sensor lies (-1 for world)
 * - Tsensor (se3 transform, serialized with loader.write_se3(T)): the transform
 *    of the sensor on the robot / world.
 * 
 */
class SimRobotSensor
{
 public:
  SimRobotSensor(const RobotModel& robot,Klampt::SensorBase* sensor);

  ///Returns the name of the sensor
  std::string name();
  ///Returns the type of the sensor
  std::string type();
  ///Returns the model of the robot to which this belongs
  RobotModel robot();
  ///Returns a list of names for the measurements (one per measurement).
  std::vector<std::string> measurementNames();
<<<<<<< HEAD
  ///Returns a list of measurements from the previous simulation (or kinematicSimulate) timestep
  void getMeasurements(std::vector<double>& out);
  ///Copies measurements into a raw byte array.  For camera sensors, this gives the image as
  ///24-bit RGB pixels followed by the depths as floats.  For other sensors, size must be
  ///len(getMeasurements()*8) and they are stored as floats.
  #if defined(SWIG)
    %pybuffer_mutable_binary(char *buf, size_t size);
  #endif //SWIG
  void getMeasurementsBytes(char* buf,size_t size);
=======
  ///Returns an array of measurements from the previous simulation (or
  ///kinematicSimulate) timestep
  void getMeasurements(double** np_out,int* m);
>>>>>>> 834b1d8c
  ///Returns all setting names
  ///
  std::vector<std::string> settings();
  ///Returns the value of the named setting (you will need to manually parse this)
  std::string getSetting(const std::string& name);
  ///Sets the value of the named setting (you will need to manually cast an int/float/etc to a str)
  void setSetting(const std::string& name,const std::string& val);
  ///Return whether the sensor is enabled during simulation (helper for getSetting)
  bool getEnabled();
  ///Sets whether the sensor is enabled (helper for setSetting)
  void setEnabled(bool enabled);
  ///Returns the link on which the sensor is mounted (helper for getSetting)
  RobotModelLink getLink();
  ///Sets the link on which the sensor is mounted (helper for setSetting)
  void setLink(const RobotModelLink& link);
  ///Sets the link on which the sensor is mounted (helper for setSetting)
  void setLink(int link);
  ///Returns the local transform of the sensor on the robot's link. 
  ///(helper for getSetting)
  ///
  ///If the sensor doesn't have a transform (such as a joint position or
  ///torque sensor) an exception will be raised.
  void getTransform(double out[9],double out2[3]);
  ///Returns the world transform of the sensor given the robot's current
  ///configuration. (helper for getSetting)
  ///
  ///If the sensor doesn't have a transform (such as a joint position or
  ///torque sensor) an exception will be raised.
  void getTransformWorld(double out[9],double out2[3]);
  ///Sets the local transform of the sensor on the robot's link.
  ///(helper for setSetting)
  ///
  ///If the sensor doesn't have a transform (such as a joint position or
  ///torque sensor) an exception will be raised.
  void setTransform(const double R[9],const double t[3]);
  //note: only the last overload docstring is added to the documentation
  ///Draws a sensor indicator using OpenGL.  If measurements are given,
  ///the indicator is drawn as though these are the latest measurements,
  ///otherwise only an indicator is drawn.
  void drawGL();
  //note: only the last overload docstring is added to the documentation
  ///Draws a sensor indicator using OpenGL.  If measurements are given,
  ///the indicator is drawn as though these are the latest measurements,
  ///otherwise only an indicator is drawn.
  void drawGL(double* np_array,int m);

  ///simulates / advances the kinematic simulation
  void kinematicSimulate(WorldModel& world,double dt);
  void kinematicSimulate(double dt);
  ///resets a kinematic simulation so that a new initial condition can be set
  void kinematicReset();

  RobotModel robotModel;
  Klampt::SensorBase* sensor;
};

/** @brief A controller for a simulated robot.
 *
 * By default a SimRobotController has three possible modes:
 * 
 * - Motion queue + PID mode: the controller has an internal trajectory
 *   queue that may be added to and modified.  This queue supports
 *   piecewise linear interpolation, cubic interpolation, and time-optimal
 *   move-to commands.
 * - PID mode: the user controls the motor's PID setpoints directly
 * - Torque control: the user controlls the motor torques directly.
 *
 * The "standard" way of using this is in move-to mode which accepts
 * a milestone (setMilestone) or list of milestones (repeated calls to
 * addMilestone) and interpolates dynamically from the current
 * configuration/velocity.  To handle disturbances, a PID loop is run
 * automatically at the controller's specified rate.
 *
 * To get finer-grained control over the motion queue's timing, you may
 * use the setLinear/setCubic/addLinear/addCubic functions.  In these functions
 * it is up to the user to respect velocity, acceleration, and torque limits.
 *  
 * Whether in motion queue or PID mode, the constants of the PID loop
 * are initially set in the robot file.  You can programmatically 
 * tune these via the setPIDGains function.
 *
 * Arbitrary trajectories can be tracked by using setVelocity over short time
 * steps.  Force controllers can be implemented using setTorque, again using
 * short time steps. 
 * 
 * If the setVelocity, setTorque, or setPID command are called, the motion queue 
 * behavior will be completely overridden.  To reset back to motion queue control, 
 * setManualMode(False) must be called first.
 *
 * Individual joints cannot be addressed with mixed motion queue mode and
 * torque/PID mode.  However, you can mix PID and torque mode between
 * different joints with a workaround::
 * 
 * <pre>
 *    \# setup by zeroing out PID constants for torque controlled joints
 *    pid_joint_indices = [...]
 *    torque_joint_indices = [...] # complement of pid_joint_indices
 *    kp,ki,kp = controller.getPIDGains()
 *    for i in torque_joint_indices:  #turn off PID gains here
 *       kp[i] = ki[i] = kp[i] = 0
 *    
 *    \# to send PID command (qcmd,dqcmd) and torque commands tcmd, use
 *    \# a PID command with feedforward torques.  First we build a whole-robot
 *    \# command:
 *    qcmd_whole = [0]*controller.model().numLinks()
 *    dqcmd_whole = [0]*controller.model().numLinks()
 *    tcmd_whole = [0]*controller.model().numLinks()
 *    for i,k in enumerate(pid_joint_indices):
 *        qcmd_whole[k],dqcmd_whole[i] = qcmd[i],dqcmd[i]
 *    for i,k in enumerate(torque_joint_indices):
 *        tcmd_whole[k] = tcmd[i]
 *    \# Then we send it to the controller
 *    controller.setPIDCommand(qcmd_whole,dqcmd_whole,tcmd_whole)
 *
 * </pre>
 */
class SimRobotController
{
 public:
  SimRobotController();
  ~SimRobotController();
  ///Retrieves the robot model associated with this controller
  RobotModel model();
  /// Sets the current feedback control rate, in s
  void setRate(double dt);
  /// Returns The current feedback control rate, in s
  ///
  double getRate();

  /// Returns The current commanded configuration (size model().numLinks())
  ///
  void getCommandedConfig(std::vector<double>& out);
  /// Returns The current commanded velocity (size model().numLinks())
  ///
  void getCommandedVelocity(std::vector<double>& out);
  /// Returns The current commanded (feedforward) torque
  ///     (size model().numDrivers())
  ///
  void getCommandedTorque(std::vector<double>& out);

  /// Returns The current "sensed" configuration from the simulator
  ///     (size model().numLinks())
  ///
  void getSensedConfig(std::vector<double>& out);
  /// Returns The current "sensed" velocity from the simulator
  ///     (size model().numLinks())
  ///
  void getSensedVelocity(std::vector<double>& out);
  /// Returns The current "sensed" (feedback) torque from the simulator. 
  ///     (size model().numDrivers())
  ///
  /// Note: a default robot doesn't have a torque sensor, so this will be 0
  void getSensedTorque(std::vector<double>& out);

  /// Returns a sensor by index or by name.  If out of bounds or unavailable,
  /// a null sensor is returned (i.e., SimRobotSensor.name() or
  /// SimRobotSensor.type()) will return the empty string.)
  SimRobotSensor sensor(int index);
  //note: only the last overload docstring is added to the documentation
  /// Returns a sensor by index or by name.  If out of bounds or unavailable,
  ///     a null sensor is returned (i.e., SimRobotSensor.name() or
  ///     SimRobotSensor.type()) will return the empty string.)
  SimRobotSensor sensor(const char* name);
  ///Adds a new sensor with a given name and type
  ///
  /// Returns:
  ///
  ///     The new sensor.
  ///
  SimRobotSensor addSensor(const char* name,const char* type);
  
  /// Returns a custom command list
  std::vector<std::string> commands();
  /// Sends a custom string command to the controller
  bool sendCommand(const std::string& name,const std::string& args);

  /// Returns all valid setting names
  std::vector<std::string> settings();
  /// Returns a setting of the controller
  std::string getSetting(const std::string& name);
  /// Sets a setting of the controller
  bool setSetting(const std::string& name,const std::string& val);

  /// Uses a dynamic interpolant to get from the current state to the
  /// desired milestone (with optional ending velocity).  This interpolant
  /// is time-optimal with respect to the velocity and acceleration bounds.
  ///
  /// Arguments have size model().numLinks().
  void setMilestone(const std::vector<double>& q);
  //note: only the last overload docstring is added to the documentation
  /// Uses a dynamic interpolant to get from the current state to the
  /// desired milestone (with optional ending velocity).  This interpolant
  /// is time-optimal with respect to the velocity and acceleration bounds.
  void setMilestone(const std::vector<double>& q,const std::vector<double>& dq);
  /// Same as setMilestone, but appends an interpolant onto an internal
  /// motion queue starting at the current queued end state.
  ///
  /// Arguments have size model().numLinks().
  void addMilestone(const std::vector<double>& q);
  //note: only the last overload docstring is added to the documentation
  /// Same as setMilestone, but appends an interpolant onto an internal
  /// motion queue starting at the current queued end state.
  void addMilestone(const std::vector<double>& q,const std::vector<double>& dq);
  /// Same as addMilestone, but enforces that the motion should move along
  /// a straight-line joint-space path
  void addMilestoneLinear(const std::vector<double>& q);
  /// Uses linear interpolation to get from the current configuration to the
  /// desired configuration after time dt
  ///
  /// q has size model().numLinks().  dt must be > 0.
  void setLinear(const std::vector<double>& q,double dt);
  /// Uses cubic (Hermite) interpolation to get from the current
  /// configuration/velocity to the desired configuration/velocity after time dt
  ///
  /// q and v have size model().numLinks().  dt must be > 0.
  void setCubic(const std::vector<double>& q,const std::vector<double>& v,double dt);
  /// Same as setLinear but appends an interpolant onto the motion queue
  void addLinear(const std::vector<double>& q,double dt);
  /// Same as setCubic but appends an interpolant onto the motion queue
  void addCubic(const std::vector<double>& q,const std::vector<double>& v,double dt);

  /// Returns the remaining duration of the motion queue
  double remainingTime() const;

  /// Sets a rate controller from the current commanded config to move at
  /// rate dq for time dt > 0.  dq has size model().numLinks()
  void setVelocity(const std::vector<double>& dq,double dt);
  /// Sets a torque command controller.  t can have size model().numDrivers() or
  /// model().numLinks().
  void setTorque(const std::vector<double>& t);
  /// Sets a PID command controller.  Arguments can have size model().numDrivers()
  /// or model().numLinks().
  void setPIDCommand(const std::vector<double>& qdes,const std::vector<double>& dqdes);
  //note: only the last overload docstring is added to the documentation
  /// Sets a PID command controller.  If tfeedforward is provided, it is the feedforward torque vector
  void setPIDCommand(const std::vector<double>& qdes,const std::vector<double>& dqdes,const std::vector<double>& tfeedforward);
  /// Turns on/off manual mode, if either the setTorque or setPID command were
  /// previously set.
  void setManualMode(bool enabled);

  /** @brief Returns the control type for the active controller.
   *
   * Returns:
   * 
   *     One of
   *
   *     - unknown
   *     - off
   *     - torque
   *     - PID
   *     - locked_velocity
   * 
   */
  std::string getControlType();

  /// Sets the PID gains.  Arguments have size model().numDrivers().
  void setPIDGains(const std::vector<double>& kP,const std::vector<double>& kI,const std::vector<double>& kD);
  /// Returns the PID gains for the PID controller
  void getPIDGains(std::vector<double>& kPout,std::vector<double>& kIout,std::vector<double>& kDout);

  int index;
  Simulator* sim;
  Klampt::SimRobotController* controller;
};

/** @brief A reference to a rigid body inside a Simulator (either a
 * RigidObjectModel, TerrainModel, or a link of a RobotModel).
 *
 * Can use this class to directly apply forces to or control positions
 * / velocities of objects in the simulation.  
 * 
 * .. note::
 * 
 *     All changes are applied in the current simulation substep, not the duration
 *     provided to Simulation.simulate().  If you need fine-grained control,
 *     make sure to call Simulation.simulate() with time steps equal to the value
 *     provided to Simulation.setSimStep() (this is 0.001s by default).  Or, use
 *     a hook from :class:`~klampt.sim.simulation.SimpleSimulator`.
 *
 * .. note::
 * 
 *     The transform of the body is centered at the *object's center of mass*
 *     rather than the object's reference frame given in the RobotModelLink or
 *     RigidObjectModel.
 * 
 */
class SimBody
{
 public:
  /// Returns the object ID that this body associated with
  int getID() const;
  /// Sets the simulation of this body on/off
  void enable(bool enabled=true);
  /// Returns true if this body is being simulated
  bool isEnabled();

  /// Turns dynamic simulation of the body on/off.  If false, velocities
  /// will simply be integrated forward, and forces will not affect velocity
  /// i.e., it will be pure kinematic simulation.
  void enableDynamics(bool enabled=true);
  bool isDynamicsEnabled();

  /// Applies a force and torque about the COM over the duration of the
  /// next Simulator.simulate(t) call.
  void applyWrench(const double f[3],const double t[3]);
  /// Applies a force at a given point (in world coordinates) over the
  /// duration of the next Simulator.simulate(t) call.
  void applyForceAtPoint(const double f[3],const double pworld[3]);
  /// Applies a force at a given point (in local center-of-mass-centered
  /// coordinates) over the duration of the next Simulator.simulate(t) call.
  void applyForceAtLocalPoint(const double f[3],const double plocal[3]);

  /// Sets the body's transformation at the current
  /// simulation time step (in center-of-mass centered coordinates).
  void setTransform(const double R[9],const double t[3]);
  /// Gets the body's transformation at the current
  /// simulation time step (in center-of-mass centered coordinates).
  void getTransform(double out[9],double out2[3]);

  /// Sets the body's transformation at the current
  /// simulation time step (in object-native coordinates)
  void setObjectTransform(const double R[9],const double t[3]);
  /// Gets the body's transformation at the current
  /// simulation time step (in object-native coordinates).
  void getObjectTransform(double out[9],double out2[3]);

  /// Sets the angular velocity and translational velocity at the current
  /// simulation time step.
  void setVelocity(const double w[3],const double v[3]);
  /// Returns the angular velocity and translational velocity
  void getVelocity(double out[3],double out2[3]);

  /// Sets the collision padding used for contact generation.  At 0 padding
  /// the simulation will be unstable for triangle mesh and point cloud
  /// geometries. A larger value is useful to maintain simulation stability
  /// for thin or soft objects.  Default is 0.0025.
  void setCollisionPadding(double padding);
  double getCollisionPadding();
  /// If set, preshrinks the geometry so that the padded geometry better matches
  /// the original mesh.  If shrinkVisualization=true, the underlying mesh is
  /// also shrunk (helps debug simulation artifacts due to preshrink)
  void setCollisionPreshrink(bool shrinkVisualization=false);

  /// Gets (a copy of) the surface properties
  ContactParameters getSurface();
  /// Sets the surface properties
  void setSurface(const ContactParameters& params);

  Simulator* sim;
  int objectID;
  Klampt::ODEGeometry* geometry;
  dBodyID body;
};

/** @brief An interface to ODE's hinge and slider joints. You may use this
 * to create custom objects, e.g., drawers, doors, cabinets, etc.  It can 
 * also be used to attach objects together, e.g., an object to a robot's
 * gripper.
 */
class SimJoint
{
public:
  SimJoint();
  ~SimJoint();
  ///Creates a hinge between ``a`` and ``b``, or ``a`` and the world.  The hinge 
  ///is located at point ``pt``, with axis ``axis``, both in world coordinates.
  void makeHinge(const SimBody& a,const SimBody& b,const double pt[3],const double axis[3]);
  void makeHinge(const SimBody& a,const double pt[3],const double axis[3]);
  ///Creates a slider between ``a`` and ``b``, or ``a`` and the world.  The slider
  ///restricts movement to axis ``axis``, given in world coordinates.
  void makeSlider(const SimBody& a,const SimBody& b,const double axis[3]);
  void makeSlider(const SimBody& a,const double axis[3]);
  ///Creates a fixed joint between ``a`` and ``b``.  (There's no method to fix a
  ///to the world; just call a.enableDynamics(False))
  void makeFixed(const SimBody& a,const SimBody& b);
  ///Removes the joint from the simulation.
  void destroy();
  ///Sets the joint limits, relative to the initial configuration of the bodies.
  ///Units are in radians for hinges and meters for sliders.
  void setLimits(double min,double max);
  ///Sets the (dry) friction of the joint
  void setFriction(double friction);
  ///Locks velocity of the joint, up to force fmax. Can't be used with setFriction.
  void setVelocity(double vel,double fmax);
  ///Adds a torque for the hinge joint and a force for a slider joint
  void addForce(double force);

  int type;
  const SimBody *a,*b;
  dJointID joint;
};

/** @brief A dynamics simulator for a WorldModel.
 */
class Simulator
{
 public:
  ///Simulation status flags
  enum { STATUS_NORMAL=0, STATUS_ADAPTIVE_TIME_STEPPING=1, STATUS_CONTACT_UNRELIABLE=2,
    STATUS_UNSTABLE=3, STATUS_ERROR=4 };

  /// Constructs the simulator from a WorldModel.  If the WorldModel was
  /// loaded from an XML file, then the simulation setup is loaded from it.
  Simulator(const WorldModel& model);
  ~Simulator();

  /// Resets to the initial state (same as setState(initialState))
  void reset();

  /// Returns an indicator code for the simulator status. 
  ///
  /// Returns:
  ///
  ///     One of the STATUS_X flags.  (Technically, this returns the *worst* status
  ///     over the last simulate() call)
  ///
  int getStatus();
  /// Returns a string indicating the simulator's status.  If s is provided and >= 0,
  /// this function maps the indicator code s to a string.
  std::string getStatusString(int s=-1);
  /// Checks if any objects are overlapping.
  ///
  /// Returns:
  ///
  ///     A pair of lists of integers, giving the pairs of object ids that
  ///     are overlapping.
  ///
  void checkObjectOverlap(std::vector<int>& out,std::vector<int>& out2);

  /// Gets the current simulation state, including controller parameters, etc.
  ///
  /// Returns:
  ///
  ///     A Base64 string representing the binary data for the state
  ///
  std::string getState();
  /// Sets the current simulation state from a Base64 string returned by
  /// a prior getState call.
  void setState(const std::string& str);

  /// Advances the simulation by time t, and updates the world model from the
  /// simulation state.
  void simulate(double t);
  /// Advances a faked simulation by time t, and updates the world model
  /// from the faked simulation state.
  void fakeSimulate(double t);
  /// Returns the simulation time
  double getTime();

  /// Updates the world model from the current simulation state.  This only
  /// needs to be called if you change the world model and want to revert
  /// back to the simulation state.
  void updateWorld();

  /// Returns the current actual configuration of the robot from the simulator
  void getActualConfig(int robot,std::vector<double>& out);
  /// Returns the current actual velocity of the robot from the simulator
  void getActualVelocity(int robot,std::vector<double>& out);
  /// Returns the current actual torques on the robot's drivers
  /// from the simulator
  void getActualTorque(int robot,std::vector<double>& out);
  /// Deprecated: renamed to getActualTorque to be consistent with
  /// SimRobotController methods
  void getActualTorques(int robot,std::vector<double>& out);

  /// Call this to enable contact feedback between the two objects
  /// (arguments are indexes returned by object.getID()).  Contact feedback
  /// has a small overhead so you may want to do this selectively.
  /// This must be called before using inContact, getContacts, getContactForces,
  /// contactForce, contactTorque, hadContact, hadSeparation, hadPenetration,
  /// and meanContactForce.
  void enableContactFeedback(int obj1,int obj2);
  /// Call this to enable contact feedback between all pairs of objects.
  /// Contact feedback has a small overhead so you may want to do this
  /// selectively.
  void enableContactFeedbackAll();
  /// Returns true if the objects (indexes returned by object.getID()) are in
  /// contact on the current time step.  You can set bid=-1 to tell if object 
  /// ``a`` is in contact with any object. 
  bool inContact(int aid,int bid);
  /// Returns the nx7 list of contacts (x,n,kFriction) at the last time step.
  /// Normals point into object ``a``.  Each contact point (x,n,kFriction) is 
  /// represented as a 7-element vector
  void getContacts(int aid,int bid,double** np_out2,int* m,int* n);
  /// Returns the list of contact forces on object a at the last time step. Result
  /// is an nx3 array.
  void getContactForces(int aid,int bid,double** np_out2,int* m,int* n);
  /// Returns the contact force on object a at the last time step.  You can set
  /// bid to -1 to get the overall contact force on object a.
  void contactForce(int aid,int bid,double out[3]);
  /// Returns the contact force on object ``a`` (about ``a``'s origin) at the last time step.
  /// You can set ``bid`` to -1 to get the overall contact force on object ``a``.
  void contactTorque(int aid,int bid,double out[3]);
  /// Returns true if the objects had contact over the last simulate() call.  You
  /// can set ``bid`` to -1 to determine if object ``a`` had contact with any other object.
  bool hadContact(int aid,int bid);
  /// Returns true if the objects had ever separated during the last
  /// simulate() call. You can set ``bid`` to -1 to determine if object ``a`` 
  /// had no contact with any other object.
  bool hadSeparation(int aid,int bid);
  /// Returns true if the objects interpenetrated during the last simulate()
  /// call.  If so, the simulation may lead to very inaccurate results or
  /// artifacts. 
  ///
  /// You can set ``bid`` to -1 to determine if object ``a`` penetrated
  /// any object, or you can set ```aid=bid=-1``` to determine whether any
  /// object is penetrating any other (indicating that the simulation will
  /// not be functioning properly in general).
  bool hadPenetration(int aid,int bid);
  /// Returns the average contact force on object a over the last simulate()
  /// call
  void meanContactForce(int aid,int bid,double out[3]);

  /// Returns a controller for the indicated robot, either by index or by RobotModel
  SimRobotController controller(int robot);
  //note: only the last overload docstring is added to the documentation
  /// Returns a controller for the indicated robot, either by index or by RobotModel
  SimRobotController controller(const RobotModel& robot);
  ///Returns the SimBody corresponding to the given link
  SimBody body(const RobotModelLink& link);
  ///Returns the SimBody corresponding to the given object
  SimBody body(const RigidObjectModel& object);
  //note: only the last overload docstring is added to the documentation
  ///Return the SimBody corresponding to the given link, rigid object, or terrain
  SimBody body(const TerrainModel& terrain);

  /// Returns the joint force and torque local to the link, as would be read
  /// by a force-torque sensor mounted at the given link's origin. 
  ///
  /// Returns:
  ///
  ///     6 entries of the wrench (fx,fy,fz,mx,my,mz)
  ///     
  void getJointForces(const RobotModelLink& link,double out[6]);

  /// Sets the overall gravity vector
  void setGravity(const double g[3]);
  /// Sets the internal simulation substep.  Values < 0.01 are recommended.
  void setSimStep(double dt);
  /// Returns all setting names
  std::vector<std::string> settings();
  /** @brief Retrieves some simulation setting. 
   * 
   * Valid names are:
   * 
   * - gravity: the gravity vector (default "0 0 -9.8")
   * - simStep: the internal simulation step (default "0.001")
   * - autoDisable: whether to disable bodies that don't move much between time
   *   steps (default "0", set to "1" for many static objects)
   * - boundaryLayerCollisions: whether to use the Klampt inflated boundaries
   *   for contact detection'(default "1", recommended)
   * - rigidObjectCollisions: whether rigid objects should collide (default "1")
   * - robotSelfCollisions: whether robots should self collide (default "0")
   * - robotRobotCollisions: whether robots should collide with other robots
   *   (default "1")
   * - adaptiveTimeStepping: whether adaptive time stepping should be used to
   *   improve stability.  Slower but more stable. (default "1")
   * - minimumAdaptiveTimeStep: the minimum size of an adaptive time step before
   *   giving up (default "1e-6")
   * - maxContacts: max # of clustered contacts between pairs of objects
   *   (default "20")
   * - clusterNormalScale: a parameter for clustering contacts (default "0.1")
   * - errorReductionParameter: see ODE docs on ERP (default "0.95")
   * - dampedLeastSquaresParameter: see ODE docs on CFM (default "1e-6")
   * - instabilityConstantEnergyThreshold: parameter c0 in instability correction
   *   (default "1")
   * - instabilityLinearEnergyThreshold: parameter c1 in instability correction
   *   (default "1.5")
   * - instabilityMaxEnergyThreshold: parameter cmax in instability correction
   *   (default "100000")
   * - instabilityPostCorrectionEnergy: kinetic energy scaling parameter if 
   *   instability is detected (default "0.8")
   *
   * Instability correction kicks in whenever the kinetic energy K(t) of an 
   * object exceeds min(c0*m + c1*K(t-dt),cmax).  m is the object's mass.
   * 
   * See `Klampt/Simulation/ODESimulator.h <http://motion.pratt.duke.edu/klampt/klampt_docs/ODESimulator_8h_source.html>`_
   * for detailed descriptions of these parameters.
   * 
   * Returns:
   *      
   *     A string encoding the data. This will need to be cast to int or
   *     float manually.
   * 
   */
  std::string getSetting(const std::string& name);
  /// Sets some simulation setting. Raises an exception if the name is
  /// unknown or the value is of improper format
  void setSetting(const std::string& name,const std::string& value);

  int index;
  WorldModel world;
  Klampt::Simulator* sim;
  std::string initialState;
};

/// Sets the random seed used by the configuration sampler
void set_random_seed(int seed);

///Cleans up all internal data structures.  Useful for multithreaded programs to make sure ODE errors
///aren't thrown on exit.  This is called for you on exit when importing the Python klampt module.
void destroy();

#endif<|MERGE_RESOLUTION|>--- conflicted
+++ resolved
@@ -76,21 +76,9 @@
   RobotModel robot();
   ///Returns a list of names for the measurements (one per measurement).
   std::vector<std::string> measurementNames();
-<<<<<<< HEAD
-  ///Returns a list of measurements from the previous simulation (or kinematicSimulate) timestep
-  void getMeasurements(std::vector<double>& out);
-  ///Copies measurements into a raw byte array.  For camera sensors, this gives the image as
-  ///24-bit RGB pixels followed by the depths as floats.  For other sensors, size must be
-  ///len(getMeasurements()*8) and they are stored as floats.
-  #if defined(SWIG)
-    %pybuffer_mutable_binary(char *buf, size_t size);
-  #endif //SWIG
-  void getMeasurementsBytes(char* buf,size_t size);
-=======
   ///Returns an array of measurements from the previous simulation (or
   ///kinematicSimulate) timestep
   void getMeasurements(double** np_out,int* m);
->>>>>>> 834b1d8c
   ///Returns all setting names
   ///
   std::vector<std::string> settings();
