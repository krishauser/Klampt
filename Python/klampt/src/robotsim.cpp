--- conflicted
+++ resolved
@@ -1849,11 +1849,7 @@
   for(int i=0;i<n;i++) {
     assert (i*(m+1) + m < (int)newprops.size()); 
     if(m > 0) {
-<<<<<<< HEAD
-      assert ((i+1)*m < (int)properties.size());     
-=======
-      assert ((i+1)*m < (int)properties.size()); 
->>>>>>> 38f2e647
+      assert ((i+1)*m < (int)properties.size());
       std::copy(properties.begin()+i*m,properties.begin()+(i+1)*m,newprops.begin()+i*(m+1));
     }
     newprops[i*(m+1) + m] = values[i];
