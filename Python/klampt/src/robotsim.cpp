--- conflicted
+++ resolved
@@ -1098,13 +1098,8 @@
   RobotModel rob=robot(robotname);
   r.world = index;
   r.robotIndex = rob.index;
-<<<<<<< HEAD
   r.robotPtr = rob.robot;
   if(rob.index < 0) 
-=======
-  r.robot = rob.robot;
-  if(rob.index < 0)
->>>>>>> e5566d5d
     return r;
   r.index = -1;
   for(size_t i=0;i<rob.robot->links.size();i++)
@@ -1581,13 +1576,8 @@
 
 void RobotModelDriver::getAffectedLinks(std::vector<int>& links)
 {
-<<<<<<< HEAD
   if(index < 0) links.resize(0); 
   else links = robotPtr->drivers[index].linkIndices;
-=======
-  if(index < 0) links.resize(0);
-  else links = robot->drivers[index].linkIndices;
->>>>>>> e5566d5d
 }
 
 void RobotModelDriver::getAffineCoeffs(std::vector<double>& scale,std::vector<double>& offset)
@@ -2508,15 +2498,8 @@
 
 SimBody Simulator::getBody(const RigidObjectModel& object)
 {
-<<<<<<< HEAD
   fprintf(stderr,"Simulator::getBody() will be deprecated, please use body() instead\n");
   return body(object);
-=======
-  SimBody body;
-  body.body = sim->odesim.object(object.index)->body();
-  body.geometry = sim->odesim.object(object.index)->triMesh();
-  return body;
->>>>>>> e5566d5d
 }
 
 SimBody Simulator::getBody(const TerrainModel& terrain)
@@ -2558,13 +2541,8 @@
   oderobot->GetLinkTransform(link.index,T);
   Vector3 mcomw = Vector3(fb.t1[0],fb.t1[1],fb.t1[2]);
   //convert moment about link's com to moment about localpos
-<<<<<<< HEAD
   //mp_w = (p-com) x f_w + mcom_w 
   Vector3 comw = T*link.robotPtr->links[link.index].com;
-=======
-  //mp_w = (p-com) x f_w + mcom_w
-  Vector3 comw = T*link.robot->links[link.index].com;
->>>>>>> e5566d5d
   Vector3 mw = cross(comw,fw) + mcomw;
   //convert to local frame
   Vector3 f,m;
