--- conflicted
+++ resolved
@@ -514,25 +514,6 @@
   return ss.str();
 }
 
-// write member functions for this proxy
-void ConvexHullProxy::fromTransform(ConvexHullProxy &hull) {
-  pointer->FromTransform(*hull.pointer);
-}
-
-void ConvexHullProxy::fromHull(ConvexHullProxy &hull1, ConvexHullProxy &hull2) {
-  pointer->FromHull(*hull1.pointer, *hull2.pointer);
-}
-
-void ConvexHullProxy::setRelativeTransform(const double R[9], const double t[3]) {
-  RigidTransform T;
-  T.R.set(R);
-  T.t.set(t);
-  pointer->UpdateRelativeTransform(&T);
-}
-
-void ConvexHullProxy::findSupport(const double dir[3], double support[3]) {
-  pointer->FindSupport(dir, support);
-}
 
 Geometry3D::Geometry3D()
   :world(-1),id(-1),geomPtr(NULL)
@@ -720,15 +701,7 @@
   }
   const auto& pts = hull.AsPolytope();
   ConvexHull chull;
-<<<<<<< HEAD
   chull.points = pts;
-  return chull;
-}
-
-=======
-  chull.points.resize(hull.points().size());
-  std::vector<double> hpoints = hull.points();
-  std::copy(hpoints.begin(), hpoints.end(), chull.points.begin());
   return chull;
 }
 
@@ -750,45 +723,6 @@
   return proxy;
 }
 
-// void Geometry3D::from_hull_tran(const Geometry3D &geom)
-// {
-//   shared_ptr<AnyCollisionGeometry3D>& ingeom = *reinterpret_cast<shared_ptr<AnyCollisionGeometry3D>*>(geom.geomPtr);
-//   assert(ingeom->type == AnyGeometry3D::ConvexHull);
-//   shared_ptr<AnyCollisionGeometry3D>& resgeom = *reinterpret_cast<shared_ptr<AnyCollisionGeometry3D>*>(this->geomPtr);
-//   ConvexHull3D *hull = const_cast<ConvexHull3D*>(&ingeom->AsConvexHull());  // dangerous cast violates const assumption
-//   hull->type = ConvexHull3D::Trans;
-//   resgeom = make_shared<AnyCollisionGeometry3D>(*hull);
-//   resgeom->InitCollisionData();
-// }
-// 
-// void Geometry3D::from_hull(const Geometry3D &geom1, const Geometry3D &geom2, bool is_free) {
-//   // make sure both geometry is convexhull
-//   shared_ptr<AnyCollisionGeometry3D>& ingeom1 = *reinterpret_cast<shared_ptr<AnyCollisionGeometry3D>*>(geom1.geomPtr);
-//   Assert(ingeom1->type == AnyGeometry3D::ConvexHull);
-//   shared_ptr<AnyCollisionGeometry3D>& ingeom2 = *reinterpret_cast<shared_ptr<AnyCollisionGeometry3D>*>(geom2.geomPtr);
-//   Assert(ingeom2->type == AnyGeometry3D::ConvexHull);
-//   // create collision data from its constructor
-//   shared_ptr<AnyCollisionGeometry3D>& resgeom = *reinterpret_cast<shared_ptr<AnyCollisionGeometry3D>*>(this->geomPtr);
-//   resgeom = make_shared<AnyCollisionGeometry3D>(ingeom1->AsConvexHull(), ingeom2->AsConvexHull(), is_free);
-//   resgeom->InitCollisionData();
-// }
-// 
-// // compute the support point for a convex shape
-// void Geometry3D::find_support(const double dir[3], double out[3]) {
-//   shared_ptr<AnyCollisionGeometry3D>& ingeom = *reinterpret_cast<shared_ptr<AnyCollisionGeometry3D>*>(this->geomPtr);
-//   Assert(ingeom->type == AnyGeometry3D::ConvexHull);
-//   Vector3 direc(dir);
-//   Vector3 support = ingeom->FindSupport(direc);
-//   out[0] = support[0];
-//   out[1] = support[1];
-//   out[2] = support[2];
-//   //SupportResult result;
-//   //result.support.resize(3);
-//   //ingeom->FindSupport(dir, result.support.data());
-//   //return result;
-// }
-
->>>>>>> 4d2321fd
 void Geometry3D::setTriangleMesh(const TriangleMesh& mesh)
 {
   shared_ptr<AnyCollisionGeometry3D>& geom = *reinterpret_cast<shared_ptr<AnyCollisionGeometry3D>*>(geomPtr);
@@ -1128,31 +1062,6 @@
   geom->SetTransform(T);
 }
 
-<<<<<<< HEAD
-=======
-// void Geometry3D::setRelativeTransform(const double R[9],const double t[3])
-// {
-//   shared_ptr<AnyCollisionGeometry3D>& geom = *reinterpret_cast<shared_ptr<AnyCollisionGeometry3D>*>(geomPtr);
-//   if(!geom) return;
-//   RigidTransform T;
-//   T.R.set(R);
-//   T.t.set(t);
-//   //std::cout << "Set relative transform at klampt\n";
-//   geom->SetRelativeTransform(T);
-// }
-// 
-// void Geometry3D::setFreeRelativeTransform(const double R[9],const double t[3])
-// {
-//   shared_ptr<AnyCollisionGeometry3D>& geom = *reinterpret_cast<shared_ptr<AnyCollisionGeometry3D>*>(geomPtr);
-//   if(!geom) return;
-//   RigidTransform T;
-//   T.R.set(R);
-//   T.t.set(t);
-//   //std::cout << "Set relative transform at klampt\n";
-//   geom->SetFreeRelativeTransform(T);
-// }
-
->>>>>>> 4d2321fd
 void Geometry3D::getCurrentTransform(double out[9],double out2[3])
 {
   RigidTransform T;
