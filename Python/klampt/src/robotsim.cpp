#include <vector>
#include <string>
#include "robotsim.h"
#include "widget.h"
#include "Control/Command.h"
#include "Control/PathController.h"
#include "Control/FeedforwardController.h"
#include "Control/LoggingController.h"
#include "Planning/RobotCSpace.h"
#include "Simulation/WorldSimulation.h"
#include "Modeling/Interpolate.h"
#include "Planning/RobotCSpace.h"
#include "IO/XmlWorld.h"
#include "IO/XmlODE.h"
#include "IO/ROS.h"
#include "IO/three.js.h" 
#include <KrisLibrary/robotics/NewtonEuler.h>
#include <KrisLibrary/robotics/Stability.h>
#include <KrisLibrary/robotics/TorqueSolver.h>
#include <KrisLibrary/meshing/PointCloud.h>
#include <KrisLibrary/meshing/VolumeGrid.h>
#include <KrisLibrary/GLdraw/drawextra.h>
#include <KrisLibrary/GLdraw/drawMesh.h>
#include <KrisLibrary/GLdraw/Widget.h>
#include <KrisLibrary/GLdraw/TransformWidget.h>
#include "View/ObjectPoseWidget.h"
#include "View/RobotPoseWidget.h"
#include <KrisLibrary/utils/AnyCollection.h>
#include <KrisLibrary/utils/stringutils.h>
#include <ode/ode.h>
#include "pyerr.h"
#include "pyconvert.h"
#include "robotik.h"
#include <fstream>
#ifndef WIN32
#include <unistd.h>
#endif //WIN32

/***************************  GLOBALS: REFERENCING TO KLAMPT C++ CODE ***************************************/

/// Internally used.
struct WorldData
{
  RobotWorld* world;
  bool worldExternal;
  XmlWorld xmlWorld;
  int refCount;
};

/// Internally used.
struct SimData
{
  WorldSimulation sim;
};


/// Internally used.
struct WidgetData
{
  shared_ptr<GLDraw::Widget> widget;
  int refCount;
};


static vector<shared_ptr<WorldData> > worlds;
static list<int> worldDeleteList;

static vector<shared_ptr<SimData> > sims;
static list<int> simDeleteList;

static vector<WidgetData> widgets;
static list<int> widgetDeleteList;

static bool gEnableCollisionInitialization = false;

static int gStabilityNumFCEdges = 4;

int createWorld(RobotWorld* ptr=NULL)
{
  if(worldDeleteList.empty()) {
    worlds.push_back(make_shared<WorldData>());
    if(ptr) {
      worlds.back()->world = ptr;
      worlds.back()->worldExternal = true;
    }
    else {
      worlds.back()->world = new RobotWorld;
      worlds.back()->worldExternal = false;
    }
    worlds.back()->refCount = 1;
    return (int)(worlds.size()-1);
  }
  else {
    int index = worldDeleteList.front();
    worldDeleteList.erase(worldDeleteList.begin());
    worlds[index] = make_shared<WorldData>();
    if(ptr) {
      worlds[index]->world = ptr;
      worlds[index]->worldExternal = true;
    }
    else {
      worlds[index]->world = new RobotWorld;
      worlds[index]->worldExternal = false;
    }
    worlds[index]->refCount = 1;
    return index;
  }
}

void derefWorld(int index)
{
  if(worlds.empty()) {
    //may have already cleared module...
    return;
  }
  if(index < 0 || index >= (int)worlds.size())
    throw PyException("Invalid world index");
  if(!worlds[index])
    throw PyException("Invalid dereference");
  if(worlds[index]->refCount <= 0)
    throw PyException("Invalid dereference");

  worlds[index]->refCount--;
  //printf("Deref world %d: count %d\n",index,worlds[index]->refCount);
  if(worlds[index]->refCount == 0) {
    //printf("Deleting world %d\n",index);
    if(!worlds[index]->worldExternal)
      delete worlds[index]->world;
    worlds[index] = NULL;
    worldDeleteList.push_back(index);
  }
}

void refWorld(int index)
{
  if(index < 0 || index >= (int)worlds.size())
    throw PyException("Invalid world index");
  if(!worlds[index])
    throw PyException("Invalid dereference");
  worlds[index]->refCount++;
  //printf("Ref world %d: count %d\n",index,worlds[index]->refCount);
}

int createSim()
{
  if(simDeleteList.empty()) {
    sims.push_back(make_shared<SimData>());
    return (int)(sims.size()-1);
  }
  else {
    int index = simDeleteList.front();
    simDeleteList.erase(simDeleteList.begin());
    sims[index] = make_shared<SimData>();
    return index;
  }
}

void destroySim(int index)
{
  if(worlds.empty()) {
    //may have already cleared module...
    return;
  }
  if(index < 0 || index >= (int)sims.size())
    throw PyException("Invalid sim index");
  if(!sims[index])
    throw PyException("Invalid sim index");

  sims[index] = NULL;
  simDeleteList.push_back(index);
}

int createWidget()
{
  if(widgetDeleteList.empty()) {
    widgets.resize(widgets.size()+1);
    widgets.back().refCount = 1;
    //printf("Creating widget %d, ref count %d\n",widgets.size()-1,1);
    return (int)(widgets.size()-1);
  }
  else {
    int index = widgetDeleteList.front();
    widgetDeleteList.erase(widgetDeleteList.begin());
    widgets[index].widget = NULL;
    widgets[index].refCount = 1;
    //printf("Creating widget %d, ref count %d\n",index,1);
    return index;
  }
}

void derefWidget(int index)
{
  if(index < 0 || index >= (int)widgets.size())
    throw PyException("Invalid widget index");
  if(widgets[index].refCount <= 0)
    throw PyException("Invalid dereference");

  widgets[index].refCount--;
  //printf("Deref widget %d: count %d\n",index,widgets[index].refCount);
  if(widgets[index].refCount == 0) {
    //printf("Deleting widget %d\n",index);
    widgets[index].widget = NULL;
    widgetDeleteList.push_back(index);
  }
}

void refWidget(int index)
{
  if(index < 0 || index >= (int)widgets.size())
    throw PyException("Invalid widget index");
  widgets[index].refCount++;
  //printf("Ref widget %d: count %d\n",index,widgets[index].refCount);
}

//cleans up internal data structures
void destroy()
{
  for(size_t i=0;i<sims.size();i++)
    sims[i] = NULL;
  for(size_t i=0;i<worlds.size();i++)
    worlds[i] = NULL;
  simDeleteList.clear();
  worldDeleteList.clear();
  sims.resize(0);
  worlds.resize(0);
  ManagedGeometry::manager.Clear();
}

void setRandomSeed(int seed)
{
  Math::Srand(seed);
}


/***************************  GEOMETRY CODE ***************************************/

ManagedGeometry& GetManagedGeometry(RobotWorld& world,int id)
{
  if(id < 0) {
    fprintf(stderr,"GetManagedGeometry(): Invalid ID: %d\n",id);
    return world.robots[0]->geomManagers[0];
  }
  int terrain = world.IsTerrain(id);
  if(terrain >= 0)
    return world.terrains[terrain]->geometry;
  int rigidObject = world.IsRigidObject(id);
  if(rigidObject >= 0)
    return world.rigidObjects[rigidObject]->geometry;
  pair<int,int> robotLink = world.IsRobotLink(id);
  if(robotLink.first >= 0) {
    return world.robots[robotLink.first]->geomManagers[robotLink.second];
  }
  fprintf(stderr,"GetManagedGeometry(): Invalid ID: %d\n",id);
  return world.robots[0]->geomManagers[0];
}


class ManualOverrideController : public RobotController
{
 public:
  ManualOverrideController(Robot& robot,const shared_ptr<RobotController>& _base)
    :RobotController(robot),base(_base),override(false)
  {}
  virtual const char* Type() const { return "ManualOverrideController"; }
  virtual void Update(Real dt);

  virtual bool ReadState(File& f);
  virtual bool WriteState(File& f) const;

  //getters/setters
  virtual map<string,string> Settings() const { return base->Settings(); }
  virtual bool GetSetting(const string& name,string& str) const { return base->GetSetting(name,str); }
  virtual bool SetSetting(const string& name,const string& str) { return base->SetSetting(name,str); }

  virtual vector<string> Commands() const { return base->Commands(); }
  virtual bool SendCommand(const string& name,const string& str) { return base->SendCommand(name,str); }

  shared_ptr<RobotController> base;
  bool override;
};

bool ManualOverrideController::ReadState(File& f)
{
  if(!ReadFile(f,override)) return false;
  if(!override) return base->ReadState(f);
  return RobotController::ReadState(f);
}

bool ManualOverrideController::WriteState(File& f) const
{
  if(!WriteFile(f,override)) return false;
  if(!override) return base->WriteState(f);
  return RobotController::WriteState(f);
}

void ManualOverrideController::Update(Real dt)
{
  if(!override) {
    base->time = time;
    base->command = command;
    base->sensors = sensors;
    base->Update(dt);
    return;
  }
  else {
    //keep existing commands
  }
  RobotController::Update(dt);
}


typedef ManualOverrideController MyController;
inline shared_ptr<MyController> MakeController(Robot* robot)
{
  ManualOverrideController* lc=new ManualOverrideController(*robot,MakeDefaultController(robot));
  return shared_ptr<MyController>(lc);
}
inline PolynomialPathController* GetPathController(RobotController* controller)
{
  MyController* mc=dynamic_cast<MyController*>(controller);
  if(!mc) {
    throw PyException("Not using the default manual override controller");
  }
  LoggingController* lc=dynamic_cast<LoggingController*>(mc->base.get());
  if(!lc) {
    throw PyException("Not using the default robot controller");
  }
  FeedforwardController* ffc=dynamic_cast<FeedforwardController*>(lc->base.get());
  PolynomialPathController* pc=dynamic_cast<PolynomialPathController*>(ffc->base.get());
  return pc;
}
inline PolynomialMotionQueue* GetMotionQueue(RobotController* controller)
{
  return GetPathController(controller);
}


void GetMesh(const Geometry::AnyCollisionGeometry3D& geom,TriangleMesh& tmesh)
{
  Assert(geom.type == Geometry::AnyGeometry3D::TriangleMesh);
  const Meshing::TriMesh& mesh = geom.AsTriangleMesh();
  tmesh.indices.resize(mesh.tris.size()*3);
  tmesh.vertices.resize(mesh.verts.size()*3);
  for(size_t i=0;i<mesh.tris.size();i++) {
    tmesh.indices[i*3] = mesh.tris[i].a;
    tmesh.indices[i*3+1] = mesh.tris[i].b;
    tmesh.indices[i*3+2] = mesh.tris[i].c;
  }
  for(size_t i=0;i<mesh.verts.size();i++) {
    mesh.verts[i].get(tmesh.vertices[i*3],tmesh.vertices[i*3+1],tmesh.vertices[i*3+2]);
  }
}

void GetMesh(const TriangleMesh& tmesh,Geometry::AnyCollisionGeometry3D& geom)
{
  Meshing::TriMesh mesh;
  mesh.tris.resize(tmesh.indices.size()/3);
  mesh.verts.resize(tmesh.vertices.size()/3);
  for(size_t i=0;i<mesh.tris.size();i++)
    mesh.tris[i].set(tmesh.indices[i*3],tmesh.indices[i*3+1],tmesh.indices[i*3+2]);
  for(size_t i=0;i<mesh.verts.size();i++)
    mesh.verts[i].set(tmesh.vertices[i*3],tmesh.vertices[i*3+1],tmesh.vertices[i*3+2]);
  geom = mesh;
  geom.ClearCollisionData();
}


void GetPointCloud(const Geometry::AnyCollisionGeometry3D& geom,PointCloud& pc)
{
  Assert(geom.type == Geometry::AnyGeometry3D::PointCloud);
  const Meshing::PointCloud3D& gpc = geom.AsPointCloud();
  pc.vertices.resize(gpc.points.size()*3);
  pc.propertyNames = gpc.propertyNames;
  pc.properties.resize(gpc.points.size()*gpc.propertyNames.size());
  for(size_t i=0;i<gpc.points.size();i++) 
    gpc.points[i].get(pc.vertices[i*3],pc.vertices[i*3+1],pc.vertices[i*3+2]);
<<<<<<< HEAD
  if(!gpc.propertyNames.empty()) {
    for(size_t i=0;i<gpc.points.size();i++)
      gpc.properties[i].getCopy(&pc.properties[i*gpc.propertyNames.size()]);
=======
    if(!gpc.properties[i].empty()){
      gpc.properties[i].getCopy(&pc.properties[i*gpc.propertyNames.size()]);
    }
>>>>>>> a98a668c
  }
  pc.settings = gpc.settings;
}

void GetPointCloud(const PointCloud& pc,Geometry::AnyCollisionGeometry3D& geom)
{
  Meshing::PointCloud3D gpc;
  gpc.points.resize(pc.vertices.size()/3);
  for(size_t i=0;i<gpc.points.size();i++)
    gpc.points[i].set(pc.vertices[i*3],pc.vertices[i*3+1],pc.vertices[i*3+2]);
  gpc.propertyNames = pc.propertyNames;
  if(pc.propertyNames.size() > 0) {
    gpc.properties.resize(pc.properties.size() / pc.propertyNames.size());
    for(size_t i=0;i<gpc.properties.size();i++) {
      gpc.properties[i].resize(pc.propertyNames.size());
      gpc.properties[i].copy(&pc.properties[i*pc.propertyNames.size()]);
    }
  }
  gpc.settings = pc.settings;
  //printf("Copying PointCloud to geometry, %d points\n",(int)gpc.points.size());
  geom = gpc;
  geom.ClearCollisionData();
}

void GetVolumeGrid(const Geometry::AnyCollisionGeometry3D& geom,VolumeGrid& grid)
{
  Assert(geom.type == Geometry::AnyGeometry3D::ImplicitSurface);
  const Meshing::VolumeGrid& gvg = geom.AsImplicitSurface();
  grid.dims.resize(3);
  grid.dims[0] = gvg.value.m;
  grid.dims[1] = gvg.value.n;
  grid.dims[2] = gvg.value.p;
  grid.bbox.resize(6);
  grid.bbox[0] = gvg.bb.bmin.x;
  grid.bbox[1] = gvg.bb.bmin.y;
  grid.bbox[2] = gvg.bb.bmin.z;
  grid.bbox[3] = gvg.bb.bmax.x;
  grid.bbox[4] = gvg.bb.bmax.y;
  grid.bbox[5] = gvg.bb.bmax.z;
  grid.values.resize(gvg.value.m*gvg.value.n*gvg.value.p);
  int k=0;
  for(Array3D<Real>::iterator i=gvg.value.begin();i!=gvg.value.end();++i,k++) {
    grid.values[k] = *i;
  }
}

void GetVolumeGrid(const VolumeGrid& grid,Geometry::AnyCollisionGeometry3D& geom)
{
  Meshing::VolumeGrid gvg;
  Assert(grid.dims.size()==3);
  Assert(grid.bbox.size()==6);
  gvg.Resize(grid.dims[0],grid.dims[1],grid.dims[2]);
  gvg.bb.bmin.set(grid.bbox[0],grid.bbox[1],grid.bbox[2]);
  gvg.bb.bmax.set(grid.bbox[3],grid.bbox[4],grid.bbox[5]);
  Assert(grid.values.size() == grid.dims[0]*grid.dims[1]*grid.dims[2]);
  int k=0;
  for(Array3D<Real>::iterator i=gvg.value.begin();i!=gvg.value.end();++i,k++) {
    *i = grid.values[k];
  }
  geom = gvg;
  geom.ClearCollisionData();
}


void GeometricPrimitive::setPoint(const double pt[3])
{
  type = "Point";
  properties.resize(3);
  copy(pt,pt+3,properties.begin());
}

void GeometricPrimitive::setSphere(const double c[3],double r)
{
  type = "Sphere";
  properties.resize(4);
  copy(c,c+3,properties.begin());
  properties[3] = r;
}

void GeometricPrimitive::setSegment(const double a[3],const double b[3])
{
  type = "Segment";
  properties.resize(6);
  copy(a,a+3,properties.begin());
  copy(b,b+3,properties.begin()+3);
}

void GeometricPrimitive::setAABB(const double bmin[3],const double bmax[3])
{
  type = "AABB";
  properties.resize(6);
  copy(bmin,bmin+3,properties.begin());
  copy(bmax,bmax+3,properties.begin()+3);
}

bool GeometricPrimitive::loadString(const char* str)
{
  vector<string> items = Split(str," \t\n");
  type = items[0];
  properties.resize(items.size()-1);
  for(size_t i=1;i<items.size();i++)
    if(!LexicalCast<double>(items[i],properties[i-1])) {
      fprintf(stderr,"GeometricPrimitive::loadString: could not parse item %d: \"%s\"\n",(int)i,items[i].c_str());
      return false;
    }
  return true;
}

std::string GeometricPrimitive::saveString() const
{
  stringstream ss;
  ss<<type<<" ";
  for(size_t i=0;i<properties.size();i++)
    ss<<properties[i]<<" ";
  return ss.str();
}


Geometry3D::Geometry3D()
  :world(-1),id(-1),geomPtr(NULL)
{
  geomPtr = new shared_ptr<AnyCollisionGeometry3D>();
}

Geometry3D::Geometry3D(const Geometry3D& rhs)
  :world(rhs.world),id(rhs.id),geomPtr(NULL)
{
  shared_ptr<AnyCollisionGeometry3D>* geom = reinterpret_cast<shared_ptr<AnyCollisionGeometry3D>*>(rhs.geomPtr);
  if(*geom != NULL)
    geomPtr = new shared_ptr<AnyCollisionGeometry3D>(*geom);
  else
    geomPtr = new shared_ptr<AnyCollisionGeometry3D>();
}

Geometry3D::Geometry3D(const GeometricPrimitive& rhs)
  :world(-1),id(-1),geomPtr(NULL)
{
  geomPtr = new shared_ptr<AnyCollisionGeometry3D>();
  setGeometricPrimitive(rhs);
}

Geometry3D::Geometry3D(const TriangleMesh& rhs)
  :world(-1),id(-1),geomPtr(NULL)
{
  geomPtr = new shared_ptr<AnyCollisionGeometry3D>();
  setTriangleMesh(rhs);
}

Geometry3D::Geometry3D(const PointCloud& rhs)
  :world(-1),id(-1),geomPtr(NULL)
{
  geomPtr = new shared_ptr<AnyCollisionGeometry3D>();
  setPointCloud(rhs);
}

Geometry3D::Geometry3D(const VolumeGrid& rhs)
:world(-1),id(-1),geomPtr(NULL)
{
  geomPtr = new shared_ptr<AnyCollisionGeometry3D>();
  setVolumeGrid(rhs);
}

Geometry3D::~Geometry3D()
{
  free();
  shared_ptr<AnyCollisionGeometry3D>* geom = reinterpret_cast<shared_ptr<AnyCollisionGeometry3D>*>(geomPtr);
  delete geom;
}

const Geometry3D& Geometry3D::operator = (const Geometry3D& rhs)
{
  free();
  world = rhs.world;
  id = rhs.id;
  shared_ptr<AnyCollisionGeometry3D>* geom = reinterpret_cast<shared_ptr<AnyCollisionGeometry3D>*>(geomPtr);
  shared_ptr<AnyCollisionGeometry3D>* geom2 = reinterpret_cast<shared_ptr<AnyCollisionGeometry3D>*>(rhs.geomPtr);
  *geom = *geom2;
  return *this;
} 

bool Geometry3D::isStandalone()
{
  return (world < 0);
}

Geometry3D Geometry3D::clone()
{
  Geometry3D res;
  shared_ptr<AnyCollisionGeometry3D>& geom = *reinterpret_cast<shared_ptr<AnyCollisionGeometry3D>*>(geomPtr);
  shared_ptr<AnyCollisionGeometry3D>& resgeom = *reinterpret_cast<shared_ptr<AnyCollisionGeometry3D>*>(res.geomPtr);
  if(geom != NULL) {
    resgeom = make_shared<AnyCollisionGeometry3D>(*geom);
  }
  return res;
}

void Geometry3D::set(const Geometry3D& g)
{
  shared_ptr<AnyCollisionGeometry3D>& geom = *reinterpret_cast<shared_ptr<AnyCollisionGeometry3D>*>(geomPtr);
  const shared_ptr<AnyCollisionGeometry3D>& ggeom = *reinterpret_cast<shared_ptr<AnyCollisionGeometry3D>*>(g.geomPtr);
  ManagedGeometry* mgeom = NULL;
  if(!isStandalone()) {
    RobotWorld& world = *worlds[this->world]->world;
    mgeom = &GetManagedGeometry(world,id);
  }
  if(geom == NULL) {
    if(mgeom) {
      geom = mgeom->CreateEmpty();
    }
    else
      geom = make_shared<AnyCollisionGeometry3D>();
  }
  else
    Assert(&*geom == &*mgeom);
  *geom = *ggeom;
  //geom->ClearCollisionData();
  if(mgeom) {
    //update the display list / cache
    mgeom->OnGeometryChange();
    mgeom->RemoveFromCache();
  }
}

void Geometry3D::free()
{
  shared_ptr<AnyCollisionGeometry3D>* geom = reinterpret_cast<shared_ptr<AnyCollisionGeometry3D>*>(geomPtr);  
  if(isStandalone() && *geom) {
    //printf("Geometry3D(): Freeing standalone geometry\n");
    *geom = NULL;
  }
  world = -1;
  id = -1;

  delete geom;
  geomPtr = new shared_ptr<AnyCollisionGeometry3D>;
}

string Geometry3D::type()
{
  shared_ptr<AnyCollisionGeometry3D>& geom = *reinterpret_cast<shared_ptr<AnyCollisionGeometry3D>*>(geomPtr);
  if(!geom) return "";
  if(geom->Empty()) return "";
  string res = geom->TypeName();
  if(res == "Primitive") return "GeometricPrimitive";
  return res;
}

bool Geometry3D::empty()
{
  shared_ptr<AnyCollisionGeometry3D>& geom = *reinterpret_cast<shared_ptr<AnyCollisionGeometry3D>*>(geomPtr);  
  if(!geom) return true;
  if(geom->Empty()) return true;
  return false;
}

TriangleMesh Geometry3D::getTriangleMesh()
{
  shared_ptr<AnyCollisionGeometry3D>& geom = *reinterpret_cast<shared_ptr<AnyCollisionGeometry3D>*>(geomPtr);
  TriangleMesh mesh;
  if(geom) {
    GetMesh(*geom,mesh);
  }
  return mesh;
}


GeometricPrimitive Geometry3D::getGeometricPrimitive()
{
  shared_ptr<AnyCollisionGeometry3D>& geom = *reinterpret_cast<shared_ptr<AnyCollisionGeometry3D>*>(geomPtr);
  if(!geom) return GeometricPrimitive();
  stringstream ss;
  ss<<geom->AsPrimitive();
  GeometricPrimitive prim;
  bool res=prim.loadString(ss.str().c_str());
  if(!res) {
    throw PyException("Internal error, geometric primitive conversion");
  }
  return prim;
}


void Geometry3D::setTriangleMesh(const TriangleMesh& mesh)
{
  shared_ptr<AnyCollisionGeometry3D>& geom = *reinterpret_cast<shared_ptr<AnyCollisionGeometry3D>*>(geomPtr);
  ManagedGeometry* mgeom = NULL;
  if(!isStandalone()) {
    RobotWorld& world = *worlds[this->world]->world;
    mgeom = &GetManagedGeometry(world,id);
  }
  if(geom == NULL) {
    if(mgeom) 
      geom = mgeom->CreateEmpty();
    else
      geom = make_shared<AnyCollisionGeometry3D>();
  }
  GetMesh(mesh,*geom);
  if(mgeom) {
    //update the display list / cache
    mgeom->OnGeometryChange();
    mgeom->RemoveFromCache();
  }
}

void Geometry3D::setGroup()
{
  shared_ptr<AnyCollisionGeometry3D>& geom = *reinterpret_cast<shared_ptr<AnyCollisionGeometry3D>*>(geomPtr);
  ManagedGeometry* mgeom = NULL;
  if(!isStandalone()) {
    RobotWorld& world = *worlds[this->world]->world;
    mgeom = &GetManagedGeometry(world,id);
  }
  if(geom == NULL) {
    if(mgeom) 
      geom = mgeom->CreateEmpty();
    else
      geom = make_shared<AnyCollisionGeometry3D>();
  }
  *geom = AnyCollisionGeometry3D(vector<Geometry::AnyGeometry3D>());
  geom->ReinitCollisionData();
}

Geometry3D Geometry3D::getElement(int element)
{
  shared_ptr<AnyCollisionGeometry3D>& geom = *reinterpret_cast<shared_ptr<AnyCollisionGeometry3D>*>(geomPtr);
  if(!geom) 
    throw PyException("Geometry is empty");
  if(geom->type == AnyCollisionGeometry3D::Group) {
    vector<AnyCollisionGeometry3D>& data = geom->GroupCollisionData();
    if(element < 0 || element >= (int)data.size())
      throw PyException("Invalid element specified");
    Geometry3D res;
    shared_ptr<AnyCollisionGeometry3D>& rgeom = *reinterpret_cast<shared_ptr<AnyCollisionGeometry3D>*>(res.geomPtr);
    *rgeom = data[element];
    return res;
  }
  else if(geom->type == AnyCollisionGeometry3D::TriangleMesh) {
    CollisionMesh& data = geom->TriangleMeshCollisionData();
    if(element < 0 || element >= (int)data.tris.size())
      throw PyException("Invalid element specified");
    Math3D::Triangle3D tri;
    data.GetTriangle(element,tri);
    Geometry3D res;
    shared_ptr<AnyCollisionGeometry3D>& rgeom = *reinterpret_cast<shared_ptr<AnyCollisionGeometry3D>*>(res.geomPtr);
    rgeom = make_shared<AnyCollisionGeometry3D>(Math3D::GeometricPrimitive3D(tri));
    return res;
  }
  else if(geom->type == AnyCollisionGeometry3D::TriangleMesh) {
    Meshing::PointCloud3D& data = geom->AsPointCloud();
    if(element < 0 || element >= (int)data.points.size())
      throw PyException("Invalid element specified");
    Geometry3D res;
    shared_ptr<AnyCollisionGeometry3D>& rgeom = *reinterpret_cast<shared_ptr<AnyCollisionGeometry3D>*>(res.geomPtr);
    rgeom = make_shared<AnyCollisionGeometry3D>(Math3D::GeometricPrimitive3D(data.points[element]));
    return res;
  }
  else {
    throw PyException("Geometry type does not have sub-elements");
  }
}

void Geometry3D::setElement(int element,const Geometry3D& rhs)
{
  shared_ptr<AnyCollisionGeometry3D>& rgeom = *reinterpret_cast<shared_ptr<AnyCollisionGeometry3D>*>(rhs.geomPtr);
  if(rgeom == NULL) 
    throw PyException("Setting an element to an empty geometry?");
  rgeom->InitCollisionData();

  shared_ptr<AnyCollisionGeometry3D>& geom = *reinterpret_cast<shared_ptr<AnyCollisionGeometry3D>*>(geomPtr);
  if(!geom) 
    throw PyException("Geometry is empty");
  if(geom->type != AnyCollisionGeometry3D::Group)
    throw PyException("Not a group geometry");
  vector<AnyGeometry3D>& data = geom->AsGroup();
  if(element < 0 || element > (int)data.size())
    throw PyException("Invalid element specified");
  Assert(rhs.geomPtr != NULL);
  vector<AnyCollisionGeometry3D>& cdata = geom->GroupCollisionData();
  
  if(element == (int)data.size()) {
    data.push_back(*rgeom);
    cdata.push_back(*rgeom);
  }
  else {
    data[element] = *rgeom;
    cdata[element] = *rgeom;
  }
}

int Geometry3D::numElements()
{
  shared_ptr<AnyCollisionGeometry3D>& geom = *reinterpret_cast<shared_ptr<AnyCollisionGeometry3D>*>(geomPtr);
  if(!geom) 
    throw PyException("Geometry is empty");
  switch(geom->type) {
  case AnyCollisionGeometry3D::Group:
    return (int)geom->AsGroup().size();
  case AnyCollisionGeometry3D::PointCloud:
    return (int)geom->AsPointCloud().points.size();
  case AnyCollisionGeometry3D::TriangleMesh:
    return (int)geom->AsTriangleMesh().tris.size();
  default:
    return 0;
  }
}


PointCloud Geometry3D::getPointCloud()
{
  shared_ptr<AnyCollisionGeometry3D>& geom = *reinterpret_cast<shared_ptr<AnyCollisionGeometry3D>*>(geomPtr);
  PointCloud pc;
  if(geom) {
    GetPointCloud(*geom,pc);
  }
  return pc;
}

VolumeGrid Geometry3D::getVolumeGrid()
{
  shared_ptr<AnyCollisionGeometry3D>& geom = *reinterpret_cast<shared_ptr<AnyCollisionGeometry3D>*>(geomPtr);
  VolumeGrid grid;
  if(geom) {
    GetVolumeGrid(*geom,grid);
  }
  return grid;
}

void Geometry3D::setPointCloud(const PointCloud& pc)
{
  shared_ptr<AnyCollisionGeometry3D>& geom = *reinterpret_cast<shared_ptr<AnyCollisionGeometry3D>*>(geomPtr);
  ManagedGeometry* mgeom = NULL;
  if(!isStandalone()) {
    RobotWorld& world = *worlds[this->world]->world;
    mgeom = &GetManagedGeometry(world,id);
  }
  if(geom == NULL) {
    if(mgeom) {
      geom = mgeom->CreateEmpty();
    }
    else
      geom = make_shared<AnyCollisionGeometry3D>();
  }
  GetPointCloud(pc,*geom);
  //this is already called
  //geom->ClearCollisionData();
  if(mgeom) {
    //update the display list / cache
    mgeom->OnGeometryChange();
    mgeom->RemoveFromCache();
  }
}

void Geometry3D::setVolumeGrid(const VolumeGrid& vg)
{
  shared_ptr<AnyCollisionGeometry3D>& geom = *reinterpret_cast<shared_ptr<AnyCollisionGeometry3D>*>(geomPtr);
  ManagedGeometry* mgeom = NULL;
  if(!isStandalone()) {
    RobotWorld& world = *worlds[this->world]->world;
    mgeom = &GetManagedGeometry(world,id);
  }
  if(geom == NULL) {
    if(mgeom) {
      geom = mgeom->CreateEmpty();
    }
    else
      geom = make_shared<AnyCollisionGeometry3D>();
  }
  GetVolumeGrid(vg,*geom);
  //this is already called
  //geom->ClearCollisionData();
  if(mgeom) {
    //update the display list / cache
    mgeom->OnGeometryChange();
    mgeom->RemoveFromCache();
  }
}

void Geometry3D::setGeometricPrimitive(const GeometricPrimitive& prim)
{
  shared_ptr<AnyCollisionGeometry3D>& geom = *reinterpret_cast<shared_ptr<AnyCollisionGeometry3D>*>(geomPtr);  
  ManagedGeometry* mgeom = NULL;
  if(!isStandalone()) {
    RobotWorld& world = *worlds[this->world]->world;
    mgeom = &GetManagedGeometry(world,id);
  }
  if(geom == NULL) {
    if(mgeom) {
      geom = mgeom->CreateEmpty();
    }
    else
      geom = make_shared<AnyCollisionGeometry3D>();
  }
  stringstream ss(prim.saveString());
  GeometricPrimitive3D g;
  ss>>g;
  if(!ss) {
    throw PyException("Internal error, can't read geometric primitive?");
  }
  *geom = g;
  geom->ClearCollisionData();
  if(mgeom) {
    //update the display list / cache
    mgeom->OnGeometryChange();
    mgeom->RemoveFromCache();
  }
}


bool Geometry3D::loadFile(const char* fn)
{
  shared_ptr<AnyCollisionGeometry3D>& geom = *reinterpret_cast<shared_ptr<AnyCollisionGeometry3D>*>(geomPtr);
  if(isStandalone()) {
    if(!geom) {
      geom = make_shared<AnyCollisionGeometry3D>();
    }
    if(!geom->Load(fn)) return false;
    return true;
  }
  else {
    assert(id >= 0);
    //use the manager, this will automatically figure out caching and
    //appearance stuff
    RobotWorld& world = *worlds[this->world]->world;
    ManagedGeometry* mgeom = NULL;
    mgeom = &GetManagedGeometry(world,id);
    if(mgeom->Load(fn)) {
      geom = shared_ptr<Geometry::AnyCollisionGeometry3D>(*mgeom);
      return true;
    }
    return false;
  }
}

bool Geometry3D::saveFile(const char* fn)
{
  shared_ptr<AnyCollisionGeometry3D>& geom = *reinterpret_cast<shared_ptr<AnyCollisionGeometry3D>*>(geomPtr);
  if(!geom) return false;
  return geom->Save(fn);
}


void Geometry3D::setCurrentTransform(const double R[9],const double t[3])
{
  shared_ptr<AnyCollisionGeometry3D>& geom = *reinterpret_cast<shared_ptr<AnyCollisionGeometry3D>*>(geomPtr);
  if(!geom) return;
  RigidTransform T;
  T.R.set(R);
  T.t.set(t);
  geom->SetTransform(T);
}

void Geometry3D::getCurrentTransform(double out[9],double out2[3])
{
  RigidTransform T;
  shared_ptr<AnyCollisionGeometry3D>& geom = *reinterpret_cast<shared_ptr<AnyCollisionGeometry3D>*>(geomPtr);
  if(!geom) {
    T.setIdentity();
    return;
  }
  else
    T = geom->GetTransform();
  T.R.get(out);
  T.t.get(out2);
}

void Geometry3D::scale(double s)
{
  scale(s,s,s);
}

void Geometry3D::scale(double sx,double sy,double sz)
{
  Matrix3 R;
  R.setZero();
  R(0,0) = sx;
  R(1,1) = sy;
  R(2,2) = sz;
  const double t[3]={0,0,0};
  transform(R,t);
}

void Geometry3D::rotate(const double R[9])
{
  const double t[3]={0,0,0};
  transform(R,t);
}

void Geometry3D::translate(const double t[3])
{
  Matrix3 R;
  R.setIdentity();
  transform(R,t);
}

void Geometry3D::transform(const double R[9],const double t[3])
{
  shared_ptr<AnyCollisionGeometry3D>& geom = *reinterpret_cast<shared_ptr<AnyCollisionGeometry3D>*>(geomPtr);
  RigidTransform T;
  T.R.set(R);
  T.t.set(t);
  geom->Transform(T);
  geom->ClearCollisionData();

  if(!isStandalone()) {
    //update the display list / cache
    RobotWorld& world=*worlds[this->world]->world;
    ManagedGeometry* mgeom = &GetManagedGeometry(world,id);
    mgeom->OnGeometryChange();
    mgeom->RemoveFromCache();
  }
}

void Geometry3D::setCollisionMargin(double margin)
{
  shared_ptr<AnyCollisionGeometry3D>& geom = *reinterpret_cast<shared_ptr<AnyCollisionGeometry3D>*>(geomPtr);
  if(!geom) return;
  geom->margin = margin;
}

double Geometry3D::getCollisionMargin()
{
  shared_ptr<AnyCollisionGeometry3D>& geom = *reinterpret_cast<shared_ptr<AnyCollisionGeometry3D>*>(geomPtr);
  if(!geom) return 0;
  return geom->margin;
}

void Geometry3D::getBB(double out[3],double out2[3])
{
  shared_ptr<AnyCollisionGeometry3D>& geom = *reinterpret_cast<shared_ptr<AnyCollisionGeometry3D>*>(geomPtr);
  if(!geom) {
    out[0] = out[1] = out[2] = Inf;
    out2[0] = out2[1] = out2[2] = -Inf;
    return;
  }
  AABB3D bb = geom->GetAABB();
  bb.bmin.get(out);
  bb.bmax.get(out2);
}

void Geometry3D::getBBTight(double out[3],double out2[3])
{
  shared_ptr<AnyCollisionGeometry3D>& geom = *reinterpret_cast<shared_ptr<AnyCollisionGeometry3D>*>(geomPtr);
  if(!geom) {
    out[0] = out[1] = out[2] = Inf;
    out2[0] = out2[1] = out2[2] = -Inf;
    return;
  }
  AABB3D bb = geom->GetAABBTight();
  bb.bmin.get(out);
  bb.bmax.get(out2);
}

Geometry3D Geometry3D::convert(const char* destype,double param)
{
  shared_ptr<AnyCollisionGeometry3D>& geom = *reinterpret_cast<shared_ptr<AnyCollisionGeometry3D>*>(geomPtr);
  if(!geom) throw PyException("Geometry3D is empty, cannot convert");
  AnyGeometry3D::Type srctype = geom->type;
  AnyGeometry3D::Type destype2;
  if(0==strcmp(destype,"TriangleMesh")) 
    destype2 = AnyGeometry3D::TriangleMesh;
  else if(0==strcmp(destype,"PointCloud")) 
    destype2 = AnyGeometry3D::PointCloud;
  else if(0==strcmp(destype,"VolumeGrid")) 
    destype2 = AnyGeometry3D::ImplicitSurface;
  else if(0==strcmp(destype,"GeometricPrimitive")) 
    destype2 = AnyGeometry3D::Primitive;
  else
    throw PyException("Invalid desired type specified, must be TriangleMesh, PointCloud, or VolumeGrid");

  if(srctype == destype2)
    return *this;
  if(param < 0) throw PyException("Invalid conversion parameter, must be nonnegative");

  //do the conversion
  geom->InitCollisionData();
  if(geom->type == AnyGeometry3D::TriangleMesh) {
    geom->TriangleMeshCollisionData().CalcTriNeighbors();
  }
  Geometry3D res;
  shared_ptr<AnyCollisionGeometry3D>& resgeom = *reinterpret_cast<shared_ptr<AnyCollisionGeometry3D>*>(res.geomPtr);
  resgeom = make_shared<AnyCollisionGeometry3D>();
  if(!geom->Convert(destype2,*resgeom,param)) {
    stringstream ss;
    ss<<"Cannot perform the geometry conversion "<<geom->TypeName()<<" -> "<<destype;
    throw PyException(ss.str().c_str());
  }
  return res;
}

bool Geometry3D::collides(const Geometry3D& other)
{
  shared_ptr<AnyCollisionGeometry3D>& geom = *reinterpret_cast<shared_ptr<AnyCollisionGeometry3D>*>(geomPtr);
  shared_ptr<AnyCollisionGeometry3D>& geom2 = *reinterpret_cast<shared_ptr<AnyCollisionGeometry3D>*>(other.geomPtr);
  if(!geom || !geom2) return false;
  return geom->Collides(*geom2);
}

bool Geometry3D::withinDistance(const Geometry3D& other,double tol)
{
  shared_ptr<AnyCollisionGeometry3D>& geom = *reinterpret_cast<shared_ptr<AnyCollisionGeometry3D>*>(geomPtr);
  shared_ptr<AnyCollisionGeometry3D>& geom2 = *reinterpret_cast<shared_ptr<AnyCollisionGeometry3D>*>(other.geomPtr);
  if(!geom || !geom2) return false;
  return geom->WithinDistance(*geom2,tol);
}

double Geometry3D::distance_simple(const Geometry3D& other,double relErr,double absErr)
{
  shared_ptr<AnyCollisionGeometry3D>& geom = *reinterpret_cast<shared_ptr<AnyCollisionGeometry3D>*>(geomPtr);
  shared_ptr<AnyCollisionGeometry3D>& geom2 = *reinterpret_cast<shared_ptr<AnyCollisionGeometry3D>*>(other.geomPtr);
  if(!geom || !geom2) return 0;
  AnyCollisionQuery q(*geom,*geom2);
  return q.Distance(relErr,absErr);
}

DistanceQuerySettings::DistanceQuerySettings()
:relErr(0),absErr(0),upperBound(Inf)
{}

DistanceQueryResult Geometry3D::distance_point(const double pt[3])
{
  return distance_point_ext(pt,DistanceQuerySettings());
}

DistanceQueryResult Geometry3D::distance_point_ext(const double pt[3],const DistanceQuerySettings& settings)
{
  shared_ptr<AnyCollisionGeometry3D>& geom = *reinterpret_cast<shared_ptr<AnyCollisionGeometry3D>*>(geomPtr);
  if(!geom) throw PyException("Geometry3D.distance_point: Geometry is empty");
  AnyDistanceQuerySettings gsettings;
  gsettings.relErr = settings.relErr;
  gsettings.absErr = settings.absErr;
  gsettings.upperBound = settings.upperBound;
  AnyDistanceQueryResult gres = geom->Distance(Vector3(pt),gsettings);
  if(IsInf(gres.d)) {
    throw PyException("Distance queries not implemented yet for that type of geometry");
  }
  DistanceQueryResult result;
  result.d = gres.d;
  result.hasClosestPoints = gres.hasClosestPoints;
  if(result.hasClosestPoints) {
    result.cp1.resize(3);
    result.cp2.resize(3);
    gres.cp1.get(&result.cp1[0]);
    gres.cp2.get(&result.cp2[0]);
  }
  result.hasGradients = gres.hasDirections;
  if(result.hasGradients) {
    result.grad1.resize(3);
    result.grad2.resize(3);
    gres.dir1.get(&result.grad2[0]);
    gres.dir2.get(&result.grad1[0]);
  }
  return result;
}

DistanceQueryResult Geometry3D::distance(const Geometry3D& other)
{
  return distance_ext(other,DistanceQuerySettings());
}

DistanceQueryResult Geometry3D::distance_ext(const Geometry3D& other,const DistanceQuerySettings& settings)
{
  shared_ptr<AnyCollisionGeometry3D>& geom = *reinterpret_cast<shared_ptr<AnyCollisionGeometry3D>*>(geomPtr);
  shared_ptr<AnyCollisionGeometry3D>& geom2 = *reinterpret_cast<shared_ptr<AnyCollisionGeometry3D>*>(other.geomPtr);
  if(!geom) throw PyException("Geometry3D.distance: Geometry is empty");
  if(!geom2) throw PyException("Geometry3D.distance: Other geometry is empty");
  AnyDistanceQuerySettings gsettings;
  gsettings.relErr = settings.relErr;
  gsettings.absErr = settings.absErr;
  gsettings.upperBound = settings.upperBound;
  AnyDistanceQueryResult gres = geom->Distance(*geom2,gsettings);
  if(IsInf(gres.d)) {
    throw PyException("Distance queries not implemented yet for those types of geometry");
  }
  DistanceQueryResult result;
  result.d = gres.d;
  result.hasClosestPoints = gres.hasClosestPoints;
  if(result.hasClosestPoints) {
    result.cp1.resize(3);
    result.cp2.resize(3);
    gres.cp1.get(&result.cp1[0]);
    gres.cp2.get(&result.cp2[0]);
  }
  result.hasGradients = gres.hasDirections;
  if(result.hasGradients) {
    result.grad1.resize(3);
    result.grad2.resize(3);
    gres.dir1.get(&result.grad2[0]);
    gres.dir2.get(&result.grad1[0]);
  }
  return result;
}

bool Geometry3D::rayCast(const double s[3],const double d[3],double out[3])
{
  shared_ptr<AnyCollisionGeometry3D>& geom = *reinterpret_cast<shared_ptr<AnyCollisionGeometry3D>*>(geomPtr);
  if(!geom) return false;
  Ray3D r;
  r.source.set(s);
  r.direction.set(d);
  Real distance;
  if(geom->RayCast(r,&distance)) {
    Vector3 pt = r.source + r.direction*distance;
    pt.get(out);
    return true;
  }
  return false;
}

//KH: note: pointer gymnastics necessary to allow appearances to refer to temporary appearances as well as references to world, while also
//exposing an opaque pointer in appearance.h
Appearance::Appearance()
  :world(-1),id(-1),appearancePtr(NULL)
{
  appearancePtr = new shared_ptr<GLDraw::GeometryAppearance>;
}

Appearance::Appearance(const Appearance& rhs)
  :world(rhs.world),id(rhs.id),appearancePtr(NULL)
{
  shared_ptr<GLDraw::GeometryAppearance>* geom = reinterpret_cast<shared_ptr<GLDraw::GeometryAppearance>*>(rhs.appearancePtr);
  appearancePtr = new shared_ptr<GLDraw::GeometryAppearance>(*geom);
}

Appearance::~Appearance()
{
  free();
  shared_ptr<GLDraw::GeometryAppearance>* app = reinterpret_cast<shared_ptr<GLDraw::GeometryAppearance>*>(appearancePtr);
  delete app;
}

const Appearance& Appearance::operator = (const Appearance& rhs)
{
  free();
  world = rhs.world;
  id = rhs.id;
  shared_ptr<GLDraw::GeometryAppearance>* geom = reinterpret_cast<shared_ptr<GLDraw::GeometryAppearance>*>(appearancePtr);
  shared_ptr<GLDraw::GeometryAppearance>* geom2 = reinterpret_cast<shared_ptr<GLDraw::GeometryAppearance>*>(rhs.appearancePtr);
  *geom = *geom2;
  return *this;
} 


void Appearance::refresh(bool deep)
{
  shared_ptr<GLDraw::GeometryAppearance>& app = *reinterpret_cast<shared_ptr<GLDraw::GeometryAppearance>*>(appearancePtr);
  if(!app) return;
  if(!isStandalone()) {
    ManagedGeometry& geom = GetManagedGeometry(*worlds[this->world]->world,id);
    if(geom.IsDynamicGeometry()) {
      if(geom.DynamicGeometryUpdate()) return;
      return;
    }
  }
  if(deep && app->geom != NULL) 
    app->Set(*app->geom);
  else
    app->Refresh();
}

bool Appearance::isStandalone()
{
  return (world < 0);
}

Appearance Appearance::clone()
{
  Appearance res;
  shared_ptr<GLDraw::GeometryAppearance>& app = *reinterpret_cast<shared_ptr<GLDraw::GeometryAppearance>*>(appearancePtr);
  shared_ptr<GLDraw::GeometryAppearance>& resapp = *reinterpret_cast<shared_ptr<GLDraw::GeometryAppearance>*>(res.appearancePtr);
  if(app != NULL) {
    resapp = make_shared<GLDraw::GeometryAppearance>(*app);
  }
  return res;
}

void Appearance::set(const Appearance& g)
{
  shared_ptr<GLDraw::GeometryAppearance>& app = *reinterpret_cast<shared_ptr<GLDraw::GeometryAppearance>*>(appearancePtr);
  shared_ptr<GLDraw::GeometryAppearance>& gapp = *reinterpret_cast<shared_ptr<GLDraw::GeometryAppearance>*>(g.appearancePtr);

  if(!isStandalone()) {
    //need to detach from other geometries that might be sharing this appearance
    RobotWorld& world=*worlds[this->world]->world;
    GetManagedGeometry(world,id).SetUniqueAppearance();
    app = GetManagedGeometry(world,id).Appearance();
  }
  if(app == NULL) {
    app = make_shared<GLDraw::GeometryAppearance>(*gapp);
  }
  else {
    app->CopyMaterial(*gapp);
  }
}

void Appearance::free()
{
  shared_ptr<GLDraw::GeometryAppearance>* app = reinterpret_cast<shared_ptr<GLDraw::GeometryAppearance>*>(appearancePtr);

  if(isStandalone() && *app) {
    //printf("Appearance(): Freeing standalone appearance for %p\n",this);
    *app = NULL;
  }
  else if(*app)
    //printf("Appearance(): Releasing reference to world appearance %d %d for %p\n",world,id,this);
    ;
    
  world = -1;
  id = -1;
  *app = NULL;
}

void Appearance::setDraw(bool draw)
{
  shared_ptr<GLDraw::GeometryAppearance>& app = *reinterpret_cast<shared_ptr<GLDraw::GeometryAppearance>*>(appearancePtr);
  if(!app) return;
  if(!isStandalone()) {
    RobotWorld& world=*worlds[this->world]->world;
    GetManagedGeometry(world,id).SetUniqueAppearance();
    app = GetManagedGeometry(world,id).Appearance();
  }
  if(draw) {
    app->drawFaces = true;
    app->drawVertices = false;
    app->drawEdges = false;
  }
  else {
    app->drawFaces = false;
    app->drawVertices = false;
    app->drawEdges = false;
  }
}
void Appearance::setDraw(int feature,bool draw)
{
  shared_ptr<GLDraw::GeometryAppearance>& app = *reinterpret_cast<shared_ptr<GLDraw::GeometryAppearance>*>(appearancePtr);
  if(!app) return;
  if(!isStandalone()) {
    RobotWorld& world=*worlds[this->world]->world;
    GetManagedGeometry(world,id).SetUniqueAppearance();
    app = GetManagedGeometry(world,id).Appearance();
  }
  switch(feature) {
  case ALL: app->drawFaces = app->drawVertices = app->drawEdges = draw; break;
  case VERTICES: app->drawVertices = draw; break;
  case EDGES: app->drawEdges = draw; break;
  case FACES: app->drawFaces = draw; break;
  }
}

bool Appearance::getDraw()
{
  shared_ptr<GLDraw::GeometryAppearance>& app = *reinterpret_cast<shared_ptr<GLDraw::GeometryAppearance>*>(appearancePtr);
  if(!app) return false;
  return app->drawFaces || app->drawVertices || app->drawEdges;
}

bool Appearance::getDraw(int feature)
{
  shared_ptr<GLDraw::GeometryAppearance>& app = *reinterpret_cast<shared_ptr<GLDraw::GeometryAppearance>*>(appearancePtr);
  if(!app) return false;
  switch(feature) {
  case ALL: return app->drawFaces || app->drawVertices || app->drawEdges;
  case VERTICES: return app->drawVertices;
  case EDGES: return app->drawEdges;
  case FACES: return app->drawFaces;
  }
  return false;
}

void Appearance::setColor(float r,float g,float b,float a)
{
  shared_ptr<GLDraw::GeometryAppearance>& app = *reinterpret_cast<shared_ptr<GLDraw::GeometryAppearance>*>(appearancePtr);
  if(!app) return;
  if(!isStandalone()) {
    RobotWorld& world=*worlds[this->world]->world;
    GetManagedGeometry(world,id).SetUniqueAppearance();
    app = GetManagedGeometry(world,id).Appearance();
  }
  app->SetColor(r,g,b,a);
}

void Appearance::setColor(int feature,float r,float g,float b,float a)
{
  shared_ptr<GLDraw::GeometryAppearance>& app = *reinterpret_cast<shared_ptr<GLDraw::GeometryAppearance>*>(appearancePtr);
  if(!app) return;
  if(!isStandalone()) {
    RobotWorld& world=*worlds[this->world]->world;
    GetManagedGeometry(world,id).SetUniqueAppearance();
    app = GetManagedGeometry(world,id).Appearance();
  }
  switch(feature) {
  case ALL:
    app->SetColor(r,g,b,a);
    break;
  case VERTICES:
    app->vertexColor.set(r,g,b,a);
    if(!app->vertexColors.empty()) {
      app->vertexColors.clear();
      app->Refresh();
    }
    break;
  case EDGES:
    app->edgeColor.set(r,g,b,a); 
    break;
  case FACES:
    app->faceColor.set(r,g,b,a);
    if(!app->faceColors.empty()) {
      app->faceColors.clear();
      app->Refresh();
    }
    break;
  }
}

void Appearance::getColor(float out[4])
{
  shared_ptr<GLDraw::GeometryAppearance>& app = *reinterpret_cast<shared_ptr<GLDraw::GeometryAppearance>*>(appearancePtr);
  if(!app) throw PyException("Invalid appearance");
  for(int i=0;i<4;i++) out[i] = app->faceColor.rgba[i];
}
void Appearance::getColor(int feature,float out[4])
{
  shared_ptr<GLDraw::GeometryAppearance>& app = *reinterpret_cast<shared_ptr<GLDraw::GeometryAppearance>*>(appearancePtr);
  if(!app) throw PyException("Invalid appearance");
  GLDraw::GLColor c;
  switch(feature) {
  case ALL:
  case FACES:
    c = app->faceColor;
    break;
  case VERTICES:
    c = app->vertexColor;
    break;
  case EDGES:
    c = app->edgeColor;
    break;
  default:
    throw PyException("Invalid feature");
  }
  for(int i=0;i<4;i++) out[i] = c.rgba[i];
}
void Appearance::setColors(int feature,const std::vector<float>& colors,bool alpha)
{
  shared_ptr<GLDraw::GeometryAppearance>& app = *reinterpret_cast<shared_ptr<GLDraw::GeometryAppearance>*>(appearancePtr);
  if(!app) throw PyException("Invalid appearance");
  size_t nchannels = 3;
  if(alpha) nchannels = 4;
  if(colors.size()%nchannels != 0) 
    throw PyException("An invalid number of color channels is specified, must be a multiple of 3 or 4 (depending on value of alpha)");
  size_t n = colors.size()/nchannels;
  switch(feature) {
  case VERTICES:
    {
      printf("SetColors VERTICES %d %d\n",(int)n,(int)nchannels);
      app->vertexColors.resize(n,app->vertexColor);
      for(size_t i=0;i<n;i++) {
        for(size_t k=0;k<nchannels;k++)
          app->vertexColors[i].rgba[k] = colors[i*nchannels+k];
      }
      printf("%f %f %f\n",app->vertexColors[100].rgba[0],app->vertexColors[100].rgba[1],app->vertexColors[100].rgba[2]);
    }
    break;
  case FACES:
    {
      app->faceColors.resize(n,app->faceColor);
      for(size_t i=0;i<n;i++) {
        for(size_t k=0;k<nchannels;k++)
          app->faceColors[i].rgba[k] = colors[i*nchannels+k];
      }
    }
    break;
  default:
    throw PyException("Invalid feature, can only do per-element colors for VERTICES or FACES");
  }
}
void Appearance::setElementColor(int feature,int element,float r,float g,float b,float a)
{
  shared_ptr<GLDraw::GeometryAppearance>& app = *reinterpret_cast<shared_ptr<GLDraw::GeometryAppearance>*>(appearancePtr);
  if(!app) throw PyException("Invalid appearance");
  switch(feature) {
  case VERTICES:
    {
      if(element >= app->vertexColors.size()) {
        if(app->geom == NULL) {
          app->vertexColors.resize(element+1,app->vertexColor);
        }
        else if(app->vertexColors.empty()) {
          throw PyException("TODO: resize vertex colors to geometry size");
        }
        else {
          throw PyException("Invalid element specified"); 
        }
      }
      app->vertexColors[element].set(r,g,b,a);
    }
    break;
  case FACES:
    {
      if(element >= app->faceColors.size()) {
        if(app->geom == NULL) {
          app->faceColors.resize(element+1,app->faceColor);
        }
        else if(app->faceColors.empty()) {
          throw PyException("TODO: resize face colors to geometry size");
        }
        else {
          throw PyException("Invalid element specified"); 
        }
      }
      app->faceColors[element].set(r,g,b,a);
    }
    break;
  default:
    throw PyException("Invalid feature, can only do per-element colors for VERTICES or FACES");
  }
}

void Appearance::getElementColor(int feature,int element,float out[4])
{
  shared_ptr<GLDraw::GeometryAppearance>& app = *reinterpret_cast<shared_ptr<GLDraw::GeometryAppearance>*>(appearancePtr);
  if(!app) throw PyException("Invalid appearance");
  switch(feature) {
  case VERTICES:
    {
      if(app->vertexColors.empty())
        for(int i=0;i<4;i++) out[i] = app->vertexColor.rgba[i];
      else {
        if(element < 0 || element >= (int)app->vertexColors.size()) throw PyException("Invalid element specified");
        for(int i=0;i<4;i++) out[i] = app->vertexColors[element].rgba[i];
      }
    }
    break;
  case FACES:
    {
      if(app->faceColors.empty())
        for(int i=0;i<4;i++) out[i] = app->faceColor.rgba[i];
      else {
        if(element < 0 || element >= (int)app->faceColors.size()) throw PyException("Invalid element specified");
        for(int i=0;i<4;i++) out[i] = app->faceColors[element].rgba[i];
      }
    }
    break;
  default:
    throw PyException("Invalid feature, can only do per-element colors for VERTICES or FACES");
  }
}
void Appearance::setTexture1D(int w,const char* format,const std::vector<unsigned char>& bytes)
{
  throw PyException("Python API for textures not implemented yet");
}

void Appearance::setTexture2D(int w,int h,const char* format,const std::vector<unsigned char>& bytes)
{
 throw PyException("Python API for textures not implemented yet");
}

void Appearance::setTexcoords(const std::vector<double>& uvs)
{
  throw PyException("Python API for textures not implemented yet");
}

void Appearance::setPointSize(float size)
{
  shared_ptr<GLDraw::GeometryAppearance>& app = *reinterpret_cast<shared_ptr<GLDraw::GeometryAppearance>*>(appearancePtr);
  if(!app) return;
  if(!isStandalone()) {
    RobotWorld& world=*worlds[this->world]->world;
    GetManagedGeometry(world,id).SetUniqueAppearance();
    app = GetManagedGeometry(world,id).Appearance();
  }
  app->vertexSize = size;
}

void Appearance::drawGL()
{
  shared_ptr<GLDraw::GeometryAppearance>& app = *reinterpret_cast<shared_ptr<GLDraw::GeometryAppearance>*>(appearancePtr);
  if(!app) return;
  if(!app->geom) return;
  app->DrawGL();
}

void Appearance::drawWorldGL(Geometry3D& g)
{
  shared_ptr<GLDraw::GeometryAppearance>& app = *reinterpret_cast<shared_ptr<GLDraw::GeometryAppearance>*>(appearancePtr);
  shared_ptr<AnyCollisionGeometry3D>& geom = *reinterpret_cast<shared_ptr<AnyCollisionGeometry3D>*>(g.geomPtr);
  if(!geom) return;
  if(!app) {
    app = make_shared<GLDraw::GeometryAppearance>();
  }
  if(app->geom) {
    if(app->geom != geom.get()) {
      fprintf(stderr,"Appearance::drawGL(): performance warning, setting to a different geometry\n");
      app->Set(*geom);
    }
  }
  else {
    app->Set(*geom);
  }

  glPushMatrix();
  GLDraw::glMultMatrix(Matrix4(geom->GetTransform()));
  app->DrawGL();
  glPopMatrix();
}

void Appearance::drawGL(Geometry3D& g)
{
  shared_ptr<GLDraw::GeometryAppearance>& app = *reinterpret_cast<shared_ptr<GLDraw::GeometryAppearance>*>(appearancePtr);
  shared_ptr<AnyCollisionGeometry3D>& geom = *reinterpret_cast<shared_ptr<AnyCollisionGeometry3D>*>(g.geomPtr);
  if(!geom) return;
  if(!app) {
    app = make_shared<GLDraw::GeometryAppearance>();
  }
  if(app->geom) {
    if(app->geom != geom.get()) {
      fprintf(stderr,"Appearance::drawGL(): performance warning, setting to a different geometry\n");
      app->Set(*geom);
    }
  }
  else {
    app->Set(*geom);
  }

  app->DrawGL();
}




void copy(const Vector& vec,vector<double>& v)
{
  v.resize(vec.n);
  for(int i=0;i<vec.n;i++)
    v[i]=vec(i);
}

void copy(const vector<double>& vec,Vector& v)
{
  v.resize(vec.size());
  for(size_t i=0;i<vec.size();i++)
    v(i)=vec[i];
}


void copy(const Matrix& mat,vector<double>& v)
{
  v.resize(mat.m*mat.n);
  int k=0;
  for(int i=0;i<mat.m;i++)
    for(int j=0;j<mat.m;j++)
      v[k++] = mat(i,j);
}

void copy(const Matrix& mat,vector<vector<double> >& v)
{
  v.resize(mat.m);
  for(int i=0;i<mat.m;i++) {
    v[i].resize(mat.n);
    for(int j=0;j<mat.n;j++)
      v[i][j] = mat(i,j);
  }
}

void TriangleMesh::translate(const double t[3])
{
  for(size_t i=0;i<vertices.size();i+=3) {
    vertices[i] += t[0];
    vertices[i+1] += t[1];
    vertices[i+2] += t[2];
  }
}

void TriangleMesh::transform(const double R[9],const double t[3])
{
  RigidTransform T;
  T.R.set(R);
  T.t.set(t);
  for(size_t i=0;i<vertices.size();i+=3) {
    Vector3 v(vertices[i],vertices[i+1],vertices[i+2]);
    v = T*v;
    v.get(vertices[i],vertices[i+1],vertices[i+2]);
  }
}

int PointCloud::numPoints() const { return vertices.size()/3; }
int PointCloud::numProperties() const { return propertyNames.size(); }
void PointCloud::setPoints(int num,const vector<double>& plist)
{
  vertices.resize(num*3);
  assert(plist.size() >= num+3);
  copy(plist.begin(),plist.begin()+num*3,&vertices[0]);
  properties.resize(num*propertyNames.size());
  fill(properties.begin(),properties.end(),0.0);
}

int PointCloud::addPoint(const double p[3])
{
  int ofs = (int)vertices.size();

  vertices.push_back(p[0]);
  vertices.push_back(p[1]);
  vertices.push_back(p[2]);
  properties.resize(properties.size()+propertyNames.size(),0.0);
  return ofs/3;
}

void PointCloud::setPoint(int index,const double p[3])
{
  if(index < 0 || index*3 >= (int)vertices.size())
    throw PyException("Invalid point index");  
  vertices[index*3] = p[0];
  vertices[index*3+1] = p[1];
  vertices[index*3+2] = p[2];
}

void PointCloud::getPoint(int index,double out[3]) const
{
  if(index < 0 || index*3 >= (int)vertices.size())
    throw PyException("Invalid point index");  
  out[0] = vertices[index*3];
  out[1] = vertices[index*3+1];
  out[2] = vertices[index*3+2];
}

void PointCloud::addProperty(const std::string& pname)
{
  int n = numPoints();
  vector<double> values(n,0.0);
  addProperty(pname,values);
}

void PointCloud::addProperty(const std::string& pname,const std::vector<double> & values)
{
  int n = numPoints();
  if(values.size() != n) {
    throw PyException("Invalid size of properties list, must have size #points");
  }
  assert(values.size() == n);
  size_t m=propertyNames.size();
  assert(properties.size() == n*m);
  propertyNames.push_back(pname);
  vector<double> newprops(n*(m+1));
  for(int i=0;i<n;i++) {
    assert ((i+1)*m < (int)properties.size()); 
    assert (i*(m+1) + m < (int)newprops.size()); 
    std::copy(properties.begin()+i*m,properties.begin()+(i+1)*m,newprops.begin()+i*(m+1));
    newprops[i*(m+1) + m] = values[i];
  }
  std::swap(newprops,properties);
  assert(properties.size() == (n*(m+1)));
}

void PointCloud::setProperties(const vector<double>& vproperties)
{
  int n = numPoints();
  size_t m=propertyNames.size();
  if(vproperties.size() < n*m) {
    throw PyException("Invalid size of properties list, must have size at least #points * #properties");
  }
  assert(properties.size() == n*m);
  copy(vproperties.begin(),vproperties.begin()+m*n,properties.begin());
}

void PointCloud::setProperties(int pindex,const vector<double>& vproperties)
{
  if(pindex < 0 || pindex >= (int)propertyNames.size())
    throw PyException("Invalid property index"); 
  int n = numPoints();
  assert((int)vproperties.size() >= n);
  for(int i=0;i<n;i++)
    properties[i*propertyNames.size()+pindex] = vproperties[i];
}

void PointCloud::setProperty(int index,int pindex,double value)
{
  if(index < 0 || index*3 >= (int)vertices.size())
    throw PyException("Invalid point index");  
  if(pindex < 0 || pindex >= (int)propertyNames.size())
    throw PyException("Invalid property index");  
  properties[index*propertyNames.size()+pindex] = value;
}

void PointCloud::setProperty(int index,const std::string& pname,double value)
{
  int pindex = -1;
  for(size_t i=0;i<propertyNames.size();i++)
    if(propertyNames[i] == pname) {
      pindex = (int)i;
      break;
    }
  if(pindex < 0)
    throw PyException("Invalid property name");  
  setProperty(index,pindex,value);
}

double PointCloud::getProperty(int index,int pindex) const
{
  if(index < 0 || index*3 >= (int)vertices.size())
    throw PyException("Invalid point index");  
  if(pindex < 0 || pindex >= (int)propertyNames.size())
    throw PyException("Invalid property index");  
  return properties[index*propertyNames.size()+pindex];
}

double PointCloud::getProperty(int index,const std::string& pname) const
{
  int pindex = -1;
  for(size_t i=0;i<propertyNames.size();i++)
    if(propertyNames[i] == pname) {
      pindex = (int)i;
      break;
    }
  if(pindex < 0)
    throw PyException("Invalid property name");  
  return getProperty(index,pindex);
}

void PointCloud::join(const PointCloud& pc)
{
  if(propertyNames != pc.propertyNames) 
    throw PyException("PointCloud::join can't join two PCs with dissimilar property names");
  vertices.insert(vertices.end(),pc.vertices.begin(),pc.vertices.end());
  properties.insert(properties.end(),pc.properties.begin(),pc.properties.end());
}

void PointCloud::setSetting(const std::string& key,const std::string& value)
{
  settings[key] = value;
}

std::string PointCloud::getSetting(const std::string& key) const
{
  if(settings.count(key) == 0)
    throw PyException("PointCloud::getSetting(): key does not exist in settings map");
  return settings.find(key)->second;
}

void PointCloud::translate(const double t[3])
{
  for(size_t i=0;i<vertices.size();i+=3) {
    vertices[i] += t[0];
    vertices[i+1] += t[1];
    vertices[i+2] += t[2];
  }
}

void PointCloud::transform(const double R[9],const double t[3])
{
  RigidTransform T;
  T.R.set(R);
  T.t.set(t);
  for(size_t i=0;i<vertices.size();i+=3) {
    Vector3 v(vertices[i],vertices[i+1],vertices[i+2]);
    v = T*v;
    v.get(vertices[i],vertices[i+1],vertices[i+2]);
  }

  //transform viewpoint, if available
  if(settings.count("viewpoint") > 0) {
    stringstream ss(settings["viewpoint"]);
    RigidTransform vpOld;
    QuaternionRotation q;
    ss>>vpOld.t>>q;
    q.getMatrix(vpOld.R);

    RigidTransform vpNew = T*vpOld;

    q.setMatrix(vpNew.R);
    stringstream ss2;
    ss2 << vpNew.t <<" "<<q;
    settings["viewpoint"] = ss2.str();
  }

  //transform normals
  int nx = -1, ny = -1, nz = -1;
  for(size_t i=0;i<propertyNames.size();i++)
    if(propertyNames[i] == "normal_x") {
      nx = (int)i;
      break;
    }
  if(nx < 0) return;
  for(size_t i=0;i<propertyNames.size();i++)
    if(propertyNames[i] == "normal_y") {
      ny = (int)i;
      break;
    }
  if(ny < 0) return;
  for(size_t i=0;i<propertyNames.size();i++)
    if(propertyNames[i] == "normal_z") {
      nz = (int)i;
      break;
    }
  if(nz < 0) return;
  for(size_t i=0,base=0;i<vertices.size();i++,base+=propertyNames.size()) {
    Vector3 n(properties[base+nx],properties[base+ny],properties[base+nz]);
    n = T.R*n;
    n.get(properties[base+nx],properties[base+ny],properties[base+nz]);
  }
}


void VolumeGrid::setBounds(const double bmin[3],const double bmax[3])
{
  bbox.resize(6);
  bbox[0] = bmin[0];
  bbox[1] = bmin[1];
  bbox[2] = bmin[2];
  bbox[3] = bmax[0];
  bbox[4] = bmax[1];
  bbox[5] = bmax[2];
}

void VolumeGrid::resize(int sx,int sy,int sz)
{
  Assert(sx >= 0 && sy >= 0 && sz >= 0);
  dims.resize(3);
  dims[0] = sx;
  dims[1] = sy;
  dims[2] = sz;
  values.resize(sx*sy*sz);
}

void VolumeGrid::set(double value)
{
  std::fill(values.begin(),values.end(),value);
}

void VolumeGrid::set(int i,int j,int k,double value)
{
  if(dims.empty()) throw PyException("VolumeGrid was not initialized yet");
  if(i < 0 || i >= (int)dims[0]) throw PyException("First index out of range");
  if(j < 0 || j >= (int)dims[1]) throw PyException("Second index out of range");
  if(k < 0 || k >= (int)dims[2]) throw PyException("Third index out of range");
  int ind = i*dims[1]*dims[2] + j*dims[2] + k;
  values[ind] = value;
}

double VolumeGrid::get(int i,int j,int k)
{
  if(dims.empty()) throw PyException("VolumeGrid was not initialized yet");
  if(i < 0 || i >= (int)dims[0]) throw PyException("First index out of range");
  if(j < 0 || j >= (int)dims[1]) throw PyException("Second index out of range");
  if(k < 0 || k >= (int)dims[2]) throw PyException("Third index out of range");
  int ind = i*dims[1]*dims[2] + j*dims[2] + k;
  return values[ind];
}

void VolumeGrid::shift(double dv)
{
  for(vector<double>::iterator i=values.begin();i!=values.end();i++)
    *i += dv;
}














/***************************  ROBOT / WORLD MODELING CODE ***************************************/

WorldModel::WorldModel()
{
  index = createWorld();
}

/*
WorldModel::WorldModel(int _index)
{
  index = _index;
  refWorld(index);
}
*/

WorldModel::WorldModel(const char* fn)
{
  index = createWorld();
  if(!loadFile(fn)) {
    stringstream ss;
    ss << "Error loading world XML file " << fn;
    throw PyException(ss.str().c_str());
  }
}

WorldModel::WorldModel(const WorldModel& w)
{
  index = w.index;
  refWorld(index);
}

WorldModel::WorldModel(void* ptrRobotWorld)
{
  index = createWorld((RobotWorld*)ptrRobotWorld);
}


const WorldModel& WorldModel::operator = (const WorldModel& w)
{
  if(index >= 0) 
    derefWorld(index);
  index = w.index;
  refWorld(index);
  return *this;
}

WorldModel WorldModel::copy()
{
  WorldModel res;
  RobotWorld& myworld = *worlds[index]->world;
  RobotWorld& otherworld = *worlds[res.index]->world;
  otherworld = myworld;
  //world occupants -- copy everything but geometry
  for(size_t i=0;i<otherworld.robots.size();i++) {
    otherworld.robots[i] = make_shared<Robot>();
    *otherworld.robots[i] = *myworld.robots[i];
    otherworld.robotViews[i].robot = otherworld.robots[i].get();
  }
  for(size_t i=0;i<otherworld.terrains.size();i++) {
    otherworld.terrains[i] = make_shared<Terrain>();
    *otherworld.terrains[i] = *myworld.terrains[i];
  }
  for(size_t i=0;i<otherworld.rigidObjects.size();i++) {
    otherworld.rigidObjects[i] = make_shared<RigidObject>();
    *otherworld.rigidObjects[i] = *myworld.rigidObjects[i];
  }
  return res;
}

WorldModel::~WorldModel()
{
  if(index >= 0) {
    derefWorld(index);
    index = -1;
  }
}

bool WorldModel::loadFile(const char* fn)
{
  return readFile(fn);
}

bool WorldModel::saveFile(const char* fn,const char* elementPath)
{
  RobotWorld& world = *worlds[index]->world;
  return world.SaveXML(fn,elementPath);
}

bool WorldModel::readFile(const char* fn)
{
  RobotWorld& world = *worlds[index]->world;

  const char* ext=FileExtension(fn);
  if(0==strcmp(ext,"rob") || 0==strcmp(ext,"urdf")) {
    if(world.LoadRobot(fn)<0) {
      printf("Error loading robot file %s\n",fn);
      return false;
    }
    if(gEnableCollisionInitialization) 
      world.robots.back()->InitCollisions();
    world.robots.back()->UpdateGeometry();
  }
  else if(0==strcmp(ext,"env") || 0==strcmp(ext,"tri") || 0==strcmp(ext,"pcd")) {
    if(world.LoadTerrain(fn)<0) {
      printf("Error loading terrain file %s\n",fn);
      return false;
    }
    if(gEnableCollisionInitialization) world.terrains.back()->InitCollisions();
  }
  else if(0==strcmp(ext,"obj")) {
    if(world.LoadRigidObject(fn)<0) {
      printf("Error loading rigid object file %s\n",fn);
      return false;
    }
    if(gEnableCollisionInitialization) 
      world.rigidObjects.back()->InitCollisions();
    world.rigidObjects.back()->UpdateGeometry();
  }
  else if(0==strcmp(ext,"xml")) {
    /*
    char* path = new char[strlen(fn)+1];
    GetFilePath(fn,path);
    char* oldwd = new char[1024];
    char* res=getcwd(oldwd,1024);
    Assert(res != NULL);
    if(strlen(path) != 0) {
      chdir(path);
    }
    */
    bool result = false;
    //if(worlds[index]->xmlWorld.Load(GetFileName(fn))) {
    if(worlds[index]->xmlWorld.Load(fn)) {
      if(worlds[index]->xmlWorld.GetWorld(world)) {
    result = true;
      }
    }
    /*
    chdir(oldwd);
    delete [] oldwd;
    delete [] path;
    */
    if(!result) {
      printf("Error opening or parsing world file %s\n",fn);
      return false;
    }
    if(gEnableCollisionInitialization) 
      world.InitCollisions();
    world.UpdateGeometry();
    return true;
  }
  else {
    printf("Unknown file extension %s on file %s\n",ext,fn);
    return false;
  }
  return true;
}

int WorldModel::numRobots()
{
  RobotWorld& world = *worlds[index]->world;
  return world.robots.size();
}

int WorldModel::numRobotLinks(int robot)
{
  RobotWorld& world = *worlds[index]->world;
  return world.robots[robot]->links.size();
}

int WorldModel::numRigidObjects()
{
  RobotWorld& world = *worlds[index]->world;
  return world.rigidObjects.size();
}

int WorldModel::numTerrains()
{
  RobotWorld& world = *worlds[index]->world;
  return world.terrains.size();
}

int WorldModel::numIDs()
{
  RobotWorld& world = *worlds[index]->world;
  return world.NumIDs();
}

RobotModel WorldModel::robot(int robot)
{
  if(robot < 0  || robot >= (int)worlds[index]->world->robots.size())
    throw PyException("Invalid robot index");
  RobotModel r;
  r.world = index;
  r.index = robot;
  r.robot = worlds[index]->world->robots[robot].get();
  return r;
}

RobotModel WorldModel::robot(const char* robot)
{
  RobotWorld& world = *worlds[index]->world;
  RobotModel r;
  r.world = index;
  for(size_t i=0;i<world.robots.size();i++)
    if(world.robots[i]->name == robot) {
      r.index = (int)i;
      r.robot = world.robots[i].get();
      return r;
    }
  throw PyException("Invalid robot name");
  return r;
}

RobotModelLink WorldModel::robotLink(int robot,int link)
{
  if(robot < 0  || robot >= (int)worlds[index]->world->robots.size())
    throw PyException("Invalid robot index");
  RobotModelLink r;
  r.world = index;
  r.robotIndex = robot;
  r.robotPtr = worlds[index]->world->robots[robot].get();
  r.index = link;
  return r;
}

RobotModelLink WorldModel::robotLink(const char* robotname,const char* link)
{
  RobotModelLink r;
  RobotModel rob=robot(robotname);
  r.world = index;
  r.robotIndex = rob.index;
  r.robotPtr = rob.robot;
  if(rob.index < 0) 
    return r;
  r.index = -1;
  for(size_t i=0;i<rob.robot->links.size();i++)
    if(rob.robot->linkNames[i] == link) {
      r.index = (int)i;
      return r;
    }
  throw PyException("Invalid link name");
  return r;
}

RigidObjectModel WorldModel::rigidObject(int object)
{
  if(object < 0  || object >= (int)worlds[index]->world->rigidObjects.size())
    throw PyException("Invalid rigid object index");
  RigidObjectModel obj;
  obj.world = index;
  obj.index = object;
  obj.object = worlds[index]->world->rigidObjects[object].get();
  return obj;
}

RigidObjectModel WorldModel::rigidObject(const char* object)
{
  RobotWorld& world = *worlds[index]->world;
  RigidObjectModel obj;
  obj.world = index;
  for(size_t i=0;i<world.rigidObjects.size();i++)
    if(world.rigidObjects[i]->name == object) {
      obj.index = (int)i;
      obj.object = world.rigidObjects[i].get();
      return obj;
    }
  throw PyException("Invalid rigid object name");
  return obj;
}

TerrainModel WorldModel::terrain(int terrain)
{
  if(terrain < 0  || terrain >= (int)worlds[index]->world->terrains.size())
    throw PyException("Invalid terrain index");

  TerrainModel t;
  t.world = index;
  t.index = terrain;
  t.terrain = worlds[index]->world->terrains[terrain].get();
  return t;
}

TerrainModel WorldModel::terrain(const char* terrain)
{
  TerrainModel t;
  t.world = index;
  RobotWorld& world = *worlds[index]->world;
  for(size_t i=0;i<world.terrains.size();i++)
    if(world.terrains[i]->name == terrain) {
      t.index = (int)i;
      t.terrain = world.terrains[i].get();
      return t;
    }
  return t;
}

RobotModel WorldModel::makeRobot(const char* name)
{
  RobotWorld& world = *worlds[index]->world;
  RobotModel robot;
  robot.world = index;
  robot.index = (int)world.robots.size();
  world.AddRobot(name,new Robot());
  robot.robot = world.robots.back().get();
  return robot;
}

RigidObjectModel WorldModel::makeRigidObject(const char* name)
{
  RobotWorld& world = *worlds[index]->world;
  RigidObjectModel object;
  object.world = index;
  object.index = (int)world.rigidObjects.size();
  world.AddRigidObject(name,new RigidObject());
  object.object = world.rigidObjects.back().get();
  object.object->geometry.CreateEmpty();
  return object;
}

TerrainModel WorldModel::makeTerrain(const char* name)
{
  RobotWorld& world = *worlds[index]->world;
  TerrainModel terrain;
  terrain.world = index;
  terrain.index = world.terrains.size();
  world.AddTerrain(name,new Terrain());
  terrain.terrain = world.terrains.back().get();
  terrain.terrain->geometry.CreateEmpty();
  return terrain;
}

RobotModel WorldModel::loadRobot(const char* fn)
{
  RobotWorld& world = *worlds[index]->world;
  int oindex=world.LoadRobot(fn);
  if(oindex < 0) return RobotModel();
  RobotModel robot;
  robot.world = index;
  robot.index = oindex;
  robot.robot = world.robots.back().get();
  if(gEnableCollisionInitialization) 
    world.robots.back()->InitCollisions();
  world.robots.back()->UpdateGeometry();
  return robot;
}

RigidObjectModel WorldModel::loadRigidObject(const char* fn)
{
  RobotWorld& world = *worlds[index]->world;
  int oindex=world.LoadRigidObject(fn);
  if(oindex < 0) return RigidObjectModel();
  RigidObjectModel obj;
  obj.world = index;
  obj.index = oindex;
  obj.object = world.rigidObjects.back().get();
  if(gEnableCollisionInitialization) 
    world.rigidObjects.back()->InitCollisions();
  world.rigidObjects.back()->UpdateGeometry();
  return obj;
}

TerrainModel WorldModel::loadTerrain(const char* fn)
{
  RobotWorld& world = *worlds[index]->world;
  int oindex=world.LoadTerrain(fn);
  if(oindex < 0) return TerrainModel();
  TerrainModel obj;
  obj.world = index;
  obj.index = oindex;
  obj.terrain = world.terrains.back().get();
  if(gEnableCollisionInitialization) world.terrains.back()->InitCollisions();
  return obj;
}

int WorldModel::loadElement(const char* fn)
{
  RobotWorld& world = *worlds[index]->world;
  int id = world.LoadElement(fn);
  return id;
}

RobotModel WorldModel::add(const char* name,const RobotModel& robot)
{
  if(robot.robot == NULL)
    throw PyException("add(RobotModel): robot refers to NULL object");
  RobotWorld& world = *worlds[index]->world;
  world.AddRobot(name,new Robot());
  *world.robots.back() = *robot.robot;
  return this->robot((int)world.robots.size()-1);
}

RigidObjectModel WorldModel::add(const char* name,const RigidObjectModel& obj)
{
  if(obj.object == NULL)
    throw PyException("add(RigidObjectModel): obj refers to NULL object");
  RobotWorld& world = *worlds[index]->world;
  world.AddRigidObject(name,new RigidObject());
  *world.rigidObjects.back() = *obj.object;
  return this->rigidObject((int)world.rigidObjects.size()-1);
}
 
TerrainModel WorldModel::add(const char* name,const TerrainModel& terrain)
{
  if(terrain.terrain == NULL)
    throw PyException("add(TerrianModel): terrain refers to NULL object");
  RobotWorld& world = *worlds[index]->world;
  world.AddTerrain(name,new Terrain());
  *world.terrains.back() = *terrain.terrain;
  return this->terrain((int)world.terrains.size()-1);
}

void WorldModel::remove(const RobotModel& obj)
{
  if(obj.world != index) 
    throw PyException("Robot does not belong to this world");
  RobotWorld& world = *worlds[index]->world;
  world.robots.erase(world.robots.begin()+obj.index);
}

void WorldModel::remove(const RigidObjectModel& obj)
{
  if(obj.world != index) 
    throw PyException("Rigid object does not belong to this world");
  RobotWorld& world = *worlds[index]->world;
  world.rigidObjects.erase(world.rigidObjects.begin()+obj.index);
}

void WorldModel::remove(const TerrainModel& obj)
{
  if(obj.world != index) 
    throw PyException("Rigid object does not belong to this world");
  RobotWorld& world = *worlds[index]->world;
  world.terrains.erase(world.terrains.begin()+obj.index);
}


void WorldModel::drawGL()
{
  RobotWorld& world = *worlds[index]->world;
  world.DrawGL();
}

void WorldModel::enableGeometryLoading(bool enabled)
{
  Robot::disableGeometryLoading = !enabled;
}

void WorldModel::enableInitCollisions(bool enabled)
{
  gEnableCollisionInitialization = !enabled;
  if(enabled) {
    worlds[index]->world->InitCollisions();
    worlds[index]->world->UpdateGeometry();
  }
}


std::string WorldModel::getName(int id)
{
  RobotWorld& world = *worlds[index]->world;
  return world.GetName(id);
}

Geometry3D WorldModel::geometry(int id)
{
  RobotWorld& world = *worlds[index]->world;
  if(world.IsTerrain(id)>=0 || world.IsRigidObject(id)>=0 || world.IsRobotLink(id).first>=0) {
    Geometry3D geom;
    geom.world = index;
    geom.id = id;
    *reinterpret_cast<shared_ptr<AnyCollisionGeometry3D>*>(geom.geomPtr) = world.GetGeometry(id);
    return geom;
  }
  Geometry3D geom;
  geom.world = -1;
  geom.id = -1;
  return geom;
}

Appearance WorldModel::appearance(int id)
{
  RobotWorld& world = *worlds[index]->world;
  if(world.IsTerrain(id)>=0 || world.IsRigidObject(id)>=0 || world.IsRobotLink(id).first>=0) {
    Appearance geom;
    geom.world = index;
    geom.id = id;
    *reinterpret_cast<shared_ptr<GLDraw::GeometryAppearance>*>(geom.appearancePtr) = world.GetAppearance(id);
    return geom;
  }
  Appearance geom;
  geom.world = -1;
  geom.id = -1;
  return geom;
}



RobotModelLink::RobotModelLink()
  :world(-1),robotIndex(-1),robotPtr(NULL),index(-1)
{}

RobotModel RobotModelLink::robot()
{
  RobotModel r;
  r.world = world;
  r.index = robotIndex;
  r.robot = robotPtr;
  return r;
}

const char* RobotModelLink::getName() const
{
  if(index < 0) return "";
  return robotPtr->linkNames[index].c_str();
}

void RobotModelLink::setName(const char* name)
{
  if(index < 0) {
    throw PyException("Cannot set the name of an empty link");
  }
  robotPtr->linkNames[index] = name;
}

int RobotModelLink::getIndex()
{
  return index;
}

int RobotModelLink::getParent()
{
  return robotPtr->parents[index];
}

RobotModelLink RobotModelLink::parent()
{
  if(robotPtr->parents[index] < 0) return RobotModelLink();
  else {
    RobotModelLink res;
    res.world = world;
    res.robotIndex = robotIndex;
    res.robotPtr = robotPtr;
    res.index = robotPtr->parents[index];
    return res;
  }
}

void RobotModelLink::setParent(int p)
{
  if(p < 0 || p >= (int)robotPtr->links.size())
    throw PyException("Invalid parent index");

  //TODO: check for circular references
  robotPtr->parents[index] = p;
}

void RobotModelLink::setParent(const RobotModelLink& link)
{
  if(link.robotPtr == NULL)
    setParent(-1);
  else {
    if(link.robotPtr != robotPtr)
      throw PyException("Can't set a link to have a parent on a different robot");
    setParent(link.index);
  }
}

int RobotModelLink::getID() const
{
  RobotWorld& world = *worlds[this->world]->world;
  return world.RobotLinkID(robotIndex,index);
}

Geometry3D RobotModelLink::geometry()
{
  Geometry3D res;
  res.world = world;
  res.id = getID();
  assert(res.id >= 0);
  *reinterpret_cast<shared_ptr<AnyCollisionGeometry3D>*>(res.geomPtr) = worlds[world]->world->GetGeometry(res.id); 
  return res;
}

Appearance RobotModelLink::appearance()
{
  Appearance res;
  res.world = world;
  res.id = getID();
  assert(res.id >= 0);
  *reinterpret_cast<shared_ptr<GLDraw::GeometryAppearance>*>(res.appearancePtr) = worlds[world]->world->GetAppearance(res.id);
  return res;
}

Mass RobotModelLink::getMass()
{
  Mass mass;
  const RobotLink3D& link=robotPtr->links[index];
  mass.mass=link.mass;
  mass.com.resize(3);
  mass.inertia.resize(9);
  link.com.get(&mass.com[0]);
  link.inertia.get(&mass.inertia[0]);
  return mass;
}

void RobotModelLink::setMass(const Mass& mass)
{
  if(mass.com.size()!=3) {
    throw PyException("Mass com does not have length 3");
  }
  if(mass.inertia.size()!=9 && mass.inertia.size()!=3) {
    throw PyException("Mass inertia does not have length 3 or 9");
  }
  Assert(mass.com.size()==3);
  RobotLink3D& link=robotPtr->links[index];
  link.mass=mass.mass;
  link.com.set(&mass.com[0]);
  if(mass.inertia.size()==3) {
    link.inertia.setZero();
    link.inertia(0,0) = mass.inertia[0];
    link.inertia(1,1) = mass.inertia[1];
    link.inertia(2,2) = mass.inertia[2];
  }
  else {
    link.inertia.set(&mass.inertia[0]);
  }
}

void RobotModelLink::getWorldPosition(const double plocal[3],double pworld[3])
{
  RobotLink3D& link=robotPtr->links[index];
  (link.T_World*Vector3(plocal)).get(pworld);
}

void RobotModelLink::getWorldDirection(const double vlocal[3],double vworld[3])
{
  RobotLink3D& link=robotPtr->links[index];
  (link.T_World.R*Vector3(vlocal)).get(vworld);
}

void RobotModelLink::getLocalPosition(const double pworld[3],double plocal[3])
{
  RobotLink3D& link=robotPtr->links[index];
  Vector3 temp;
  link.T_World.mulInverse(Vector3(pworld),temp);
  temp.get(plocal);
}

void RobotModelLink::getLocalDirection(const double vworld[3],double vlocal[3])
{
  RobotLink3D& link=robotPtr->links[index];
  Vector3 temp;
  link.T_World.R.mulTranspose(Vector3(vworld),temp);
  temp.get(vlocal);
}


void RobotModelLink::getTransform(double R[9],double t[3])
{
  const RobotLink3D& link=robotPtr->links[index];
  link.T_World.R.get(R);
  link.T_World.t.get(t);
}

void RobotModelLink::setTransform(const double R[9],const double t[3])
{
  RobotLink3D& link=robotPtr->links[index];
  link.T_World.R.set(R);
  link.T_World.t.set(t);
  robotPtr->geometry[index]->SetTransform(link.T_World);
}

void RobotModelLink::getParentTransform(double R[9],double t[3])
{
  const RobotLink3D& link=robotPtr->links[index];
  link.T0_Parent.R.get(R);
  link.T0_Parent.t.get(t);
}

void RobotModelLink::setParentTransform(const double R[9],const double t[3])
{
  RobotLink3D& link=robotPtr->links[index];
  link.T0_Parent.R.set(R);
  link.T0_Parent.t.set(t);
}

void RobotModelLink::getAxis(double axis[3])
{
  const RobotLink3D& link=robotPtr->links[index];
  link.w.get(axis);
}

void RobotModelLink::setAxis(const double axis[3])
{
  RobotLink3D& link=robotPtr->links[index];
  link.w.set(axis);
}

void RobotModelLink::getJacobian(const double p[3],vector<vector<double> >& J)
{
  Matrix Jmat;
  robotPtr->GetFullJacobian(Vector3(p),index,Jmat);
  copy(Jmat,J);
}

void RobotModelLink::getPositionJacobian(const double p[3],vector<vector<double> >& J)
{
  Matrix Jmat;
  robotPtr->GetPositionJacobian(Vector3(p),index,Jmat);
  copy(Jmat,J);
}

void RobotModelLink::getOrientationJacobian(vector<vector<double> >& J)
{
  Matrix Jmat;
  Jmat.resize(3,robotPtr->links.size(),Zero);
  int j=index;
  while(j!=-1) {
    Vector3 w;
    robotPtr->GetOrientationJacobian(index,j,w);
    Jmat(0,j)=w.x; Jmat(1,j)=w.y; Jmat(2,j)=w.z;
    j=robotPtr->parents[j];
  }
  copy(Jmat,J);
}

void RobotModelLink::getVelocity(double out[3])
{
  Vector3 v;
  robotPtr->GetWorldVelocity(Vector3(Zero),index,robotPtr->dq,v);
  v.get(out);
}

void RobotModelLink::getAngularVelocity(double out[3])
{
  Vector3 v;
  robotPtr->GetWorldAngularVelocity(index,robotPtr->dq,v);
  v.get(out);
}

void RobotModelLink::getPointVelocity(const double plocal[3],double out[3])
{
  Vector3 v;
  robotPtr->GetWorldVelocity(Vector3(plocal),index,robotPtr->dq,v);
  v.get(out);
}

void RobotModelLink::drawLocalGL(bool keepAppearance)
{
  RobotWorld& world = *worlds[this->world]->world;
  if(keepAppearance) {
    world.robotViews[robotIndex].DrawLink_Local(index);
  }
  else
    world.robots[robotIndex]->DrawLinkGL(index);
}

void RobotModelLink::drawWorldGL(bool keepAppearance)
{
  glMatrixMode(GL_MODELVIEW);
  glPushMatrix();
  GLDraw::glMultMatrix(Matrix4(robotPtr->links[index].T_World));
  drawLocalGL(keepAppearance);
  glPopMatrix();
}

RobotModelDriver::RobotModelDriver()
  :world(-1),robotIndex(-1),robotPtr(NULL),index(-1)
{}

RobotModel RobotModelDriver::robot()
{
  RobotModel r;
  r.world = world;
  r.index = robotIndex;
  r.robot = robotPtr;
  return r;
}

const char* RobotModelDriver::getName() const
{
  if(index < 0) return "";
  return robotPtr->driverNames[index].c_str();
}

/*
void RobotModelDriver::setName(const char* name)
{
  if(index < 0) {
    throw PyException("Cannot set the name of an empty driver");
  }
  robotPtr->driverNames[index] = name;
}
*/


const char* RobotModelDriver::getType()
{
  if(index < 0) return "";
  switch(robotPtr->drivers[index].type) {
  case RobotJointDriver::Normal: return "normal";
  case RobotJointDriver::Affine: return "affine";
  case RobotJointDriver::Translation: return "translation";
  case RobotJointDriver::Rotation: return "rotation";
  case RobotJointDriver::Custom: return "custom";
  default: return "error";
  }
}
int RobotModelDriver::getAffectedLink()
{
  if(index < 0) return -1;
  return robotPtr->drivers[index].linkIndices[0];
}

void RobotModelDriver::getAffectedLinks(std::vector<int>& links)
{
  if(index < 0) links.resize(0); 
  else links = robotPtr->drivers[index].linkIndices;
}

void RobotModelDriver::getAffineCoeffs(std::vector<double>& scale,std::vector<double>& offset)
{
  if(index < 0) {
    scale.resize(0);
    offset.resize(0);
  }
  else {
    scale = robotPtr->drivers[index].affScaling;
    offset = robotPtr->drivers[index].affOffset;
  }
}

void RobotModelDriver::setValue(double val)
{
  robotPtr->SetDriverValue(index,val);
}

double RobotModelDriver::getValue()
{
  return robotPtr->GetDriverValue(index);
}
void RobotModelDriver::setVelocity(double val)
{
  robotPtr->SetDriverVelocity(index,val);
}

double RobotModelDriver::getVelocity()
{
  return robotPtr->GetDriverVelocity(index);
}




RobotModel::RobotModel()
  :world(-1),index(-1),robot(NULL)
{}

bool RobotModel::loadFile(const char* fn)
{
  if(index < 0) {
    throw PyException("Cannot load an empty robot, this needs to be part of a world");
  }
  return robot->Load(fn);
}

bool RobotModel::saveFile(const char* fn,const char* geometryPrefix)
{
  if(index < 0) {
    throw PyException("Cannot save an empty robot");
  }
  if(!robot->Save(fn)) return false;
  if(geometryPrefix) {
    for(size_t i=0;i<robot->links.size();i++) {
      if(!robot->IsGeometryEmpty(i) && robot->geomFiles[i].empty()) {
        robot->geomFiles[i] = robot->linkNames[i]+".off";
      }
    }
    if(!robot->SaveGeometry(geometryPrefix)) return false;
  }
  return true;
}

const char* RobotModel::getName() const
{
  if(index < 0) throw PyException("Robot is empty");
  RobotWorld& world = *worlds[this->world]->world;
  return world.robots[index]->name.c_str();
}

void RobotModel::setName(const char* name)
{
  if(index < 0) {
    throw PyException("Cannot set the name of an empty robot");
  }
  RobotWorld& world = *worlds[this->world]->world;
  world.robots[index]->name = name;
}


int RobotModel::getID() const
{
  if(index < 0) return -1;
  RobotWorld& world = *worlds[this->world]->world;
  return world.RobotID(index);
}

int RobotModel::numLinks()
{
  if(index < 0) return -1;
  return robot->links.size();
}

RobotModelLink RobotModel::link(int linkindex)
{
  RobotModelLink link;
  link.world = world;
  link.robotIndex = index;
  link.robotPtr = robot;
  link.index = linkindex;
  return link;
}

RobotModelLink RobotModel::link(const char* name)
{
  string sname(name);
  for(size_t i=0;i<robot->linkNames.size();i++)
    if(sname == robot->linkNames[i]) {
      return link((int)i);
    }
  RobotModelLink link;
  link.world = this->world;
  link.robotPtr = robot;
  link.robotIndex = index;
  link.index = -1;
  return link;
}


int RobotModel::numDrivers()
{
  if(index < 0) return -1;
  return robot->drivers.size();
}

RobotModelDriver RobotModel::driver(int driverindex)
{
  RobotModelDriver link;
  link.world = world;
  link.robotIndex = index;
  link.robotPtr = robot;
  link.index = driverindex;
  return link;
}

RobotModelDriver RobotModel::driver(const char* name)
{
  string sname(name);
  for(size_t i=0;i<robot->driverNames.size();i++)
    if(sname == robot->driverNames[i]) {
      return driver((int)i);
    }
  RobotModelDriver link;
  link.world = this->world;
  link.robotPtr = robot;
  link.robotIndex = index;
  link.index = -1;
  return link;
}

const char* RobotModel::getJointType(int dofIndex)
{
  if(index < 0) throw PyException("Empty robot");
  for(size_t i=0;i<robot->joints.size();i++) {
    if(robot->DoesJointAffect((int)i,dofIndex)) {
      switch(robot->joints[i].type) {
      case RobotJoint::Weld: return "weld";
      case RobotJoint::Normal: return "normal";
      case RobotJoint::Spin: return "spin";
      case RobotJoint::Floating: return "floating";
      case RobotJoint::FloatingPlanar: return "floatingplanar";
      case RobotJoint::BallAndSocket: return "ballandsocket";
      default:
        return "invalid joint type?";
      }
    }
  }
  throw PyException("DOF is not affected by any joint definition?");
}

const char* RobotModel::getJointType(const char* name)
{
  RobotModelLink l = link(name);
  if(l.index < 0) throw PyException("Invalid DOF named");
  return getJointType(l.index);
}


void RobotModel::getConfig(vector<double>& q)
{
  q.resize(robot->q.n);
  robot->q.getCopy(&q[0]);
}

void RobotModel::getVelocity(vector<double>& dq)
{
  dq.resize(robot->dq.n);
  robot->dq.getCopy(&dq[0]);
}

void RobotModel::setConfig(const vector<double>& q)
{
  if(robot->links.size() != q.size()) {
    throw PyException("Invalid size of configuration");
  }
  robot->q.copy(&q[0]);
  robot->UpdateFrames();
  robot->UpdateGeometry();
}

void RobotModel::setVelocity(const vector<double>& dq)
{
  if(robot->links.size() != dq.size()) {
    throw PyException("Invalid size of velocity");
  }
  robot->dq.copy(&dq[0]);
}

void RobotModel::getJointLimits(vector<double>& qmin,vector<double>& qmax)
{
  qmin.resize(robot->q.n);
  qmax.resize(robot->q.n);
  robot->qMin.getCopy(&qmin[0]);
  robot->qMax.getCopy(&qmax[0]);
}

void RobotModel::setJointLimits(const vector<double>& qmin,const vector<double>& qmax)
{
  if(robot->links.size() != qmin.size()) {
    throw PyException("Invalid size of joint limit");
  }
  if(robot->links.size() != qmax.size()) {
    throw PyException("Invalid size of joint limit");
  }
  robot->qMin.copy(&qmin[0]);
  robot->qMax.copy(&qmax[0]);

  for(unsigned int i = 0; i < robot->drivers.size(); ++i)
  {
      int link_index = robot->drivers[i].linkIndices[0];
      robot->drivers[i].qmin = qmin[link_index];
      robot->drivers[i].qmax = qmax[link_index];
  }
}

void RobotModel::getVelocityLimits(vector<double>& vmax)
{
  vmax.resize(robot->q.n);
  robot->velMax.getCopy(&vmax[0]);
}

void RobotModel::setVelocityLimits(const vector<double>& vmax)
{
  if(robot->links.size() != vmax.size()) {
    throw PyException("Invalid size of velocity limit");
  }
  robot->velMax.copy(&vmax[0]);

  for(unsigned int i = 0; i < robot->drivers.size(); ++i)
  {
      int link_index = robot->drivers[i].linkIndices[0];
      robot->drivers[i].vmin = -vmax[link_index];
      robot->drivers[i].vmax = vmax[link_index];
  }
}

void RobotModel::getAccelerationLimits(vector<double>& amax)
{
  amax.resize(robot->q.n);
  robot->accMax.getCopy(&amax[0]);
}

void RobotModel::setAccelerationLimits(const vector<double>& amax)
{
  if(robot->links.size() != amax.size()) {
    throw PyException("Invalid size of acceleration limit");
  }
  robot->accMax.copy(&amax[0]);

  for(unsigned int i = 0; i < robot->drivers.size(); ++i)
  {
      int link_index = robot->drivers[i].linkIndices[0];
      robot->drivers[i].amin = -amax[link_index];
      robot->drivers[i].amax = amax[link_index];
  }
}

void RobotModel::getTorqueLimits(vector<double>& tmax)
{
  tmax.resize(robot->q.n);
  robot->torqueMax.getCopy(&tmax[0]);
}

void RobotModel::setTorqueLimits(const vector<double>& tmax)
{
  if(robot->links.size() != tmax.size()) {
    throw PyException("Invalid size of torque limits");
  }
  robot->torqueMax.copy(&tmax[0]);

  for(unsigned int i = 0; i < robot->drivers.size(); ++i)
  {
      int link_index = robot->drivers[i].linkIndices[0];
      robot->drivers[i].tmin = -tmax[link_index];
      robot->drivers[i].tmax = tmax[link_index];
  }
}

void RobotModel::setDOFPosition(int i,double qi)
{
  if(i < 0 || i >= (int)robot->links.size()) {
    throw PyException("Invalid joint index");
  }
  robot->q(i) = qi;
  robot->UpdateFrames();
}

void RobotModel::setDOFPosition(const char* name,double qi)
{
  string sname(name);
  for(size_t i=0;i<robot->linkNames.size();i++)
    if(sname == robot->linkNames[i]) {
      robot->q(i) = qi;
      robot->UpdateFrames();
      return;
    }
  throw PyException("Invalid link name");
}

double RobotModel::getDOFPosition(int i)
{
  return robot->q(i);
}

double RobotModel::getDOFPosition(const char* name)
{
  string sname(name);
  for(size_t i=0;i<robot->linkNames.size();i++)
    if(sname == robot->linkNames[i]) {
      return robot->q(i);
    }
  throw PyException("Invalid link name");
  return 0;
}


void RobotModel::interpolate(const std::vector<double>& a,const std::vector<double>& b,double u,std::vector<double>& out)
{
  Vector va(a),vb(b),vout;
  Interpolate(*robot,va,vb,u,vout);
  out = vout;
}

double RobotModel::distance(const std::vector<double>& a,const std::vector<double>& b)
{
  if(robot->links.size() != a.size()) 
    throw PyException("Invalid size of configuration");
  if(robot->links.size() != b.size()) 
    throw PyException("Invalid size of configuration");
  Vector va(a),vb(b);
  return Distance(*robot,va,vb,2);
}

void RobotModel::interpolateDeriv(const std::vector<double>& a,const std::vector<double>& b,std::vector<double>& dout)
{
  if(robot->links.size() != a.size()) 
    throw PyException("Invalid size of configuration");
  if(robot->links.size() != b.size()) 
    throw PyException("Invalid size of configuration");
  Vector va(a),vb(b),vout;
  InterpolateDerivative(*robot,va,vb,vout);
  dout = vout;
}

bool RobotModel::selfCollisionEnabled(int link1,int link2)
{
  if (link1 > link2) swap(link1,link2);
  return (robot->selfCollisions(link1,link2) != NULL);
}

void RobotModel::enableSelfCollision(int link1,int link2,bool value)
{
  if (link1 > link2) swap(link1,link2);
  if(value) {
    if(!robot->selfCollisions(link1,link2))
      robot->InitSelfCollisionPair(link1,link2);
  }
  else {
    if(robot->selfCollisions(link1,link2))
      SafeDelete(robot->selfCollisions(link1,link2));
  }
}

bool RobotModel::selfCollides()
{
  /* old version
  for(size_t i=0;i<robot->links.size();i++)
    for(size_t j=0;j<robot->links.size();j++)
      if(robot->SelfCollision(i,j)) return true;
  return false;
  */
  return robot->SelfCollision();
}

void RobotModel::randomizeConfig(double unboundedStdDeviation)
{
  RobotCSpace space(*robot);
  space.Sample(robot->q);
  for(size_t i=0;i<robot->joints.size();i++)
    if(robot->joints[i].type == RobotJoint::Floating) {
      int base = robot->joints[i].baseIndex;
      robot->q[base] *= unboundedStdDeviation;
      robot->q[base+1] *= unboundedStdDeviation;
      robot->q[base+2] *= unboundedStdDeviation;
    }
    else if(robot->joints[i].type == RobotJoint::FloatingPlanar) {
      int base = robot->joints[i].baseIndex;
      robot->q[base] *= unboundedStdDeviation;
      robot->q[base+1] *= unboundedStdDeviation;
    }
  robot->UpdateFrames();
  robot->UpdateGeometry();
}

void RobotModel::drawGL(bool keepAppearance)
{
  RobotWorld& world = *worlds[this->world]->world;
  if(keepAppearance) {
    world.robotViews[index].Draw();
  }
  else {
    for(size_t i=0;i<robot->links.size();i++)
      world.robotViews[index].DrawLink_World(i,false);
  }
}

void RobotModel::getCom(double out[3])
{
  Vector3 com = robot->GetCOM();
  com.get(out);
}

void RobotModel::getComJacobian(std::vector<std::vector<double> >& out)
{
  Matrix J;
  robot->GetCOMJacobian(J);
  copy(J,out);
}

void RobotModel::getMassMatrix(std::vector<std::vector<double> >& B)
{
  Matrix Bmat;
  robot->UpdateDynamics();
  robot->GetKineticEnergyMatrix(Bmat);
  copy(Bmat,B);
}

void RobotModel::getMassMatrixInv(std::vector<std::vector<double> >& Binv)
{
  Matrix Bmat;
  //robot->UpdateDynamics();
  NewtonEulerSolver ne(*robot);
  ne.CalcKineticEnergyMatrixInverse(Bmat);
  copy(Bmat,Binv);
}

void RobotModel::getCoriolisForceMatrix(std::vector<std::vector<double> >& C)
{
  Matrix Cmat;
  robot->UpdateDynamics();
  robot->GetCoriolisForceMatrix(Cmat);
  copy(Cmat,C);
}

void RobotModel::getCoriolisForces(std::vector<double>& C)
{
  Vector Cvec;
  if(robot->links.size() > 6) {
    NewtonEulerSolver ne(*robot);
    ne.CalcResidualTorques(Cvec);
  }
  else {
    robot->UpdateDynamics();
    robot->GetCoriolisForces(Cvec);
  }
  copy(Cvec,C);
}

void RobotModel::getGravityForces(const double g[3],std::vector<double>& G)
{
  Vector Gvec;
  robot->GetGravityTorques(Vector3(g),Gvec);
  copy(Gvec,G);
}

void RobotModel::torquesFromAccel(const std::vector<double>& ddq,std::vector<double>& out)
{
  Vector ddqvec,tvec;
  copy(ddq,ddqvec);
  if(robot->links.size() > 6) {
    NewtonEulerSolver ne(*robot);
    ne.CalcTorques(ddqvec,tvec);
  }
  else {
    robot->UpdateDynamics();
    robot->CalcTorques(ddqvec,tvec);
  }
  copy(tvec,out);
}

void RobotModel::accelFromTorques(const std::vector<double>& t,std::vector<double>& out)
{
  Vector ddqvec,tvec;
  copy(t,tvec);
  if(robot->links.size() > 6) {
    NewtonEulerSolver ne(*robot);
    ne.CalcAccel(tvec,ddqvec);
  }
  else {
    robot->UpdateDynamics();
    robot->CalcAcceleration(ddqvec,tvec);
  }
  copy(ddqvec,out);
}


RigidObjectModel::RigidObjectModel()
  :world(-1),index(-1),object(NULL)
{}

bool RigidObjectModel::loadFile(const char* fn)
{
  if(index < 0) {
    throw PyException("Cannot load an empty rigid object, this needs to be part of a world");
  }
  return object->Load(fn);
}

bool RigidObjectModel::saveFile(const char* fn,const char* geometryName)
{
  if(!object->Save(fn)) return false;
  if(geometryName)
    if(!object->geometry->Save(geometryName)) return false;
  return true;
}

const char* RigidObjectModel::getName() const
{
  RobotWorld& world = *worlds[this->world]->world;
  return world.rigidObjects[index]->name.c_str();
}

void RigidObjectModel::setName(const char* name)
{
  if(index < 0) {
    throw PyException("Cannot set the name of an empty rigid object");
  }
  RobotWorld& world = *worlds[this->world]->world;
  world.rigidObjects[index]->name = name;
}

int RigidObjectModel::getID() const
{
  RobotWorld& world = *worlds[this->world]->world;
  return world.RigidObjectID(index);
}

Geometry3D RigidObjectModel::geometry()
{
  Geometry3D res;
  res.world = world;
  res.id = getID();
  assert(res.id >= 0);
  *reinterpret_cast<shared_ptr<AnyCollisionGeometry3D>*>(res.geomPtr) = worlds[world]->world->GetGeometry(res.id); 
  return res;
}

Appearance RigidObjectModel::appearance()
{
  Appearance res;
  res.world = world;
  res.id = getID();
  assert(res.id >= 0);
  *reinterpret_cast<shared_ptr<GLDraw::GeometryAppearance>*>(res.appearancePtr) = worlds[world]->world->GetAppearance(res.id);
  return res;
}

Mass RigidObjectModel::getMass()
{
  Mass mass;
  RigidObject* obj=object;
  mass.mass = obj->mass;
  mass.com.resize(3);
  mass.inertia.resize(9);
  obj->com.get(&mass.com[0]);
  obj->inertia.get(&mass.inertia[0]);
  return mass;
}

void RigidObjectModel::setMass(const Mass& mass)
{
  if(mass.com.size()!=3) {
    throw PyException("Mass com does not have length 3");
  }
  if(mass.inertia.size()!=9 && mass.inertia.size()!=3) {
    throw PyException("Mass inertia does not have length 3 or 9");
  }
  RigidObject* obj=object;
  obj->mass = mass.mass;
  obj->com.set(&mass.com[0]);
  if(mass.inertia.size()==3) {
    obj->inertia.setZero();
    obj->inertia(0,0) = mass.inertia[0];
    obj->inertia(1,1) = mass.inertia[1];
    obj->inertia(2,2) = mass.inertia[2];
  }
  else {
    obj->inertia.set(&mass.inertia[0]);
  }
}

ContactParameters RigidObjectModel::getContactParameters()
{
  ContactParameters params;
  RigidObject* obj=object;
  params.kFriction = obj->kFriction;
  params.kRestitution = obj->kRestitution;
  params.kStiffness = obj->kStiffness;
  params.kDamping = obj->kDamping;
  return params;
}

void RigidObjectModel::setContactParameters(const ContactParameters& params)
{
  RigidObject* obj=object;
  obj->kFriction = params.kFriction;
  obj->kRestitution = params.kRestitution;
  obj->kStiffness = params.kStiffness;
  obj->kDamping = params.kDamping;
}

void RigidObjectModel::getTransform(double R[9],double t[3])
{
  RigidObject* obj=object;
  obj->T.R.get(R);
  obj->T.t.get(t);
}

void RigidObjectModel::setTransform(const double R[9],const double t[3])
{
  RigidObject* obj=object;
  obj->T.R.set(R);
  obj->T.t.set(t);
  obj->geometry->SetTransform(obj->T);
}

void RigidObjectModel::getVelocity(double out[3],double out2[3])
{
  RigidObject* obj=object;
  obj->w.get(out);
  obj->v.get(out2);
}

void RigidObjectModel::setVelocity(const double angularVelocity[3],const double velocity[3])
{
  RigidObject* obj=object;
  obj->w.set(angularVelocity);
  obj->v.set(velocity);
}

void RigidObjectModel::drawGL(bool keepAppearance)
{
  RobotWorld& world = *worlds[this->world]->world;
  if(keepAppearance) {
    world.rigidObjects[index]->DrawGL();
  }
  else {
    glMatrixMode(GL_MODELVIEW);
    glPushMatrix();
    GLDraw::glMultMatrix(Matrix4(object->T));
    GLDraw::draw(*object->geometry);
    glPopMatrix();
  }
}


TerrainModel::TerrainModel()
  :world(-1),index(-1),terrain(NULL)
{
}


bool TerrainModel::loadFile(const char* fn)
{
  if(index < 0) {
    throw PyException("Cannot load an empty terrain, this needs to be part of a world");
  }
  return terrain->Load(fn);
}

bool TerrainModel::saveFile(const char* fn,const char* geometryName)
{
  if(!terrain->Save(fn)) return false;
  if(geometryName)
    if(!terrain->geometry->Save(geometryName)) return false;
  return true;
}

const char* TerrainModel::getName() const
{
  RobotWorld& world = *worlds[this->world]->world;
  return world.terrains[index]->name.c_str();
}

void TerrainModel::setName(const char* name)
{
  if(index < 0) {
    throw PyException("Cannot set the name of an empty rigid object");
  }
  RobotWorld& world = *worlds[this->world]->world;
  world.terrains[index]->name = name;
}


int TerrainModel::getID() const
{
  RobotWorld& world = *worlds[this->world]->world;
  return world.TerrainID(index);
}

Geometry3D TerrainModel::geometry()
{
  Geometry3D res;
  res.world = world;
  res.id = getID();
  assert(res.id >= 0);
  *reinterpret_cast<shared_ptr<AnyCollisionGeometry3D>*>(res.geomPtr) = worlds[world]->world->GetGeometry(res.id); 
  return res;
}


Appearance TerrainModel::appearance()
{
  Appearance res;
  res.world = world;
  res.id = getID();
  assert(res.id >= 0);
  *reinterpret_cast<shared_ptr<GLDraw::GeometryAppearance>*>(res.appearancePtr) = worlds[world]->world->GetAppearance(res.id);
  return res;
}

void TerrainModel::setFriction(double friction)
{
  terrain->SetUniformFriction(friction);
}

void TerrainModel::drawGL(bool keepAppearance)
{
  RobotWorld& world = *worlds[this->world]->world;
  if(keepAppearance) {
    world.terrains[index]->DrawGL();
  }
  else {
    GLDraw::draw(*terrain->geometry);
  }
}








/***************************  SIMULATION CODE ***************************************/


Simulator::Simulator(const WorldModel& model)
{
#ifdef dDOUBLE
  if(dCheckConfiguration("ODE_double_precision")!=1) {
    FatalError("ODE is compiled with single precision but Klamp't Python API is compiled with double, please check that -DdSINGLE is defined in the KLAMPT_DEFINITIONS variable in CMake and recompile");
  }
#else
  if(dCheckConfiguration("ODE_single_precision")!=1) {
    FatalError("ODE is compiled with double precision but Klamp't Python API is compiled with single, please check that -DdDOUBLE is defined in the KLAMPT_DEFINITIONS variable in CMake and recompile");
  }
#endif


  index = createSim();
  world = model;
  sim = &sims[index]->sim;

  //initialize simulation
  printf("Initializing simulation...\n");
  RobotWorld& rworld=*worlds[model.index]->world;
  sim->Init(&rworld);

  //setup controllers
  sim->robotControllers.resize(rworld.robots.size());
  for(size_t i=0;i<sim->robotControllers.size();i++) {
    Robot* robot=rworld.robots[i].get();
    sim->SetController(i,MakeController(robot));

    sim->controlSimulators[i].sensors.MakeDefault(robot);
  }
  printf("Done\n");


  //setup ODE settings, if any
  TiXmlElement* e=worlds[world.index]->xmlWorld.GetElement("simulation");
  if(e) {
    printf("Reading simulation settings...\n");
    XmlSimulationSettings s(e);
    if(!s.GetSettings(*sim)) {
      fprintf(stderr,"Warning, simulation settings not read correctly\n");
    }
    printf("Done\n");
  }

  //TEMP: play around with auto disable of rigid objects
  for(size_t i=0;i<sim->odesim.numObjects();i++)
      dBodySetAutoDisableFlag(sim->odesim.object(i)->body(),1);

  sim->WriteState(initialState);
}

Simulator::~Simulator()
{
  destroySim(index);
}

void Simulator::reset()
{
  sim->ReadState(initialState);
}

int Simulator::getStatus()
{
  return sim->worstStatus;
}

std::string Simulator::getStatusString(int s)
{
  if(s < 0) s = getStatus();
  switch(s) {
    case 0: return "normal";
    case 1: return "adaptive time stepping";
    case 2: return "contact unreliable";
    case 3: return "unstable";
    default: return "error";
  }
}

string Simulator::getState()
{
  string str;
  sim->WriteState(str);
  return ToBase64(str);
}

void Simulator::setState(const string& str)
{
  sim->ReadState(FromBase64(str));
}

void Simulator::checkObjectOverlap(std::vector<int>& out,std::vector<int>& out2)
{
  vector<pair<ODEObjectID,ODEObjectID> > overlaps;
  sim->odesim.CheckObjectOverlap(overlaps);
  out.resize(overlaps.size());
  out2.resize(overlaps.size());
  for(size_t i=0;i<overlaps.size();i++) {
    out[i]=sim->ODEToWorldID(overlaps[i].first);
    out2[i]=sim->ODEToWorldID(overlaps[i].second);
  }
}

void Simulator::simulate(double t)
{
  sim->Advance(t);
  sim->UpdateModel();
}

void Simulator::fakeSimulate(double t)
{
  sim->AdvanceFake(t);
  sim->UpdateModel();
}

double Simulator::getTime()
{
  return sim->time;
}

void Simulator::updateWorld()
{
  sim->UpdateModel();
}

void Simulator::getActualConfig(int robot,std::vector<double>& out)
{
  Vector qv;
  sim->controlSimulators[robot].GetSimulatedConfig(qv);
  out = qv;
}

void Simulator::getActualVelocity(int robot,std::vector<double>& out)
{
  Vector qv;
  sim->controlSimulators[robot].GetSimulatedVelocity(qv);
  out = qv;
}

void Simulator::getActualTorques(int robot,std::vector<double>& out)
{
  Vector t;
  sim->controlSimulators[robot].GetActuatorTorques(t);
  out = t;
}

bool Simulator::inContact(int aid,int bid)
{
  return sim->InContact(aid,bid);
}

void Simulator::contactForce(int aid,int bid,double res[3])
{
  sim->MeanContactForce(aid,bid).get(res);
}

void Simulator::contactTorque(int aid,int bid,double res[3])
{
  sim->MeanContactTorque(aid,bid).get(res);
}


void Simulator::getContacts(int aid,int bid,std::vector<std::vector<double> >& out)
{
  ODEContactList* c=sim->GetContactList(aid,bid);
  if(!c) {
    out.resize(0);
    return;
  }
  out.resize(c->points.size());
  for(size_t i=0;i<c->points.size();i++) {
    out[i].resize(7);
    c->points[i].x.get(out[i][0],out[i][1],out[i][2]);
    c->points[i].n.get(out[i][3],out[i][4],out[i][5]);
    out[i][6] = c->points[i].kFriction;
    if(bid < aid) {
      out[i][3] = -out[i][3];
      out[i][4] = -out[i][4];
      out[i][5] = -out[i][5];
    }
  }
}

void Simulator::getContactForces(int aid,int bid,std::vector<std::vector<double> >& out)
{
  ODEContactList* c=sim->GetContactList(aid,bid);
  if(!c) {
    out.resize(0);
    return;
  }
  out.resize(c->forces.size());
  for(size_t i=0;i<c->forces.size();i++) {
    out[i].resize(3);
    c->forces[i].get(out[i][0],out[i][1],out[i][2]);
    if(bid < aid) {
      out[i][0] = -out[i][0];
      out[i][1] = -out[i][1];
      out[i][2] = -out[i][2];
    }
  }
}

bool Simulator::hadContact(int aid,int bid)
{
  return sim->HadContact(aid,bid);
}

bool Simulator::hadSeparation(int aid,int bid)
{
  return sim->HadSeparation(aid,bid);
}

bool Simulator::hadPenetration(int aid,int bid)
{
  return sim->HadPenetration(aid,bid);
}

void Simulator::meanContactForce(int aid,int bid,double out[3])
{
  sim->MeanContactForce(aid,bid).get(out);
}

void Simulator::enableContactFeedback(int obj1,int obj2)
{
  sim->EnableContactFeedback(obj1,obj2);
}

void Simulator::enableContactFeedbackAll()
{
  //setup feedback
  RobotWorld& rworld=*worlds[world.index]->world;
  //world-object
  const ODESimulatorSettings& settings = sim->odesim.GetSettings();
  if(settings.rigidObjectCollisions) {
    for(size_t i=0;i<rworld.rigidObjects.size();i++) {
      int objid = rworld.RigidObjectID(i);
      for(size_t j=0;j<rworld.terrains.size();j++)
    sim->EnableContactFeedback(objid,rworld.TerrainID(j));
    }
  }
  for(size_t r=0;r<rworld.robots.size();r++) {
    for(size_t j=0;j<rworld.robots[r]->links.size();j++) {
      int linkid = rworld.RobotLinkID(r,j);
      //robot-world
      for(size_t i=0;i<rworld.rigidObjects.size();i++) {
    sim->EnableContactFeedback(rworld.RigidObjectID(i),linkid);
      }
      //robot-object
      for(size_t i=0;i<rworld.terrains.size();i++) {
    sim->EnableContactFeedback(rworld.TerrainID(i),linkid);
      }
      //robot-self
      if(settings.robotSelfCollisions) {
    for(size_t k=0;k<rworld.robots[r]->links.size();k++) {
      if(rworld.robots[r]->selfCollisions(j,k)) {
        sim->EnableContactFeedback(rworld.RobotLinkID(r,k),linkid);
      }
    }
      }
      //robot-robot
      if(settings.robotRobotCollisions) {
    for(size_t i=0;i<rworld.robots.size();i++) {
      if(i==r) continue;
      for(size_t k=0;k<rworld.robots[i]->links.size();k++) {
        sim->EnableContactFeedback(rworld.RobotLinkID(i,k),linkid);
      }
    }
      }
    }
  }
}

void Simulator::setGravity(const double g[3])
{
  sim->odesim.SetGravity(Vector3(g));
}

void Simulator::setSimStep(double dt)
{
  sim->simStep = dt;
}

  /// Retreives some simulation setting.  Valid names are gravity,
  /// simStep, boundaryLayerCollisions, rigidObjectCollisions, robotSelfCollisions,
  /// robotRobotCollisions, adaptiveTimeStepping, maxContacts,
  /// clusterNormalScale, errorReductionParameter, and dampedLeastSquaresParameter
std::string Simulator::getSetting(const std::string& name)
{
  ODESimulatorSettings& settings = sim->odesim.GetSettings();
  stringstream ss;
  if(name == "gravity") ss << Vector3(settings.gravity);
  else if(name == "simStep") ss << sim->simStep;
  else if(name == "boundaryLayerCollisions") ss << settings.boundaryLayerCollisions;
  else if(name == "rigidObjectCollisions") ss << settings.rigidObjectCollisions;
  else if(name == "robotSelfCollisions") ss << settings.robotSelfCollisions;
  else if(name == "robotRobotCollisions") ss << settings.robotRobotCollisions;
  else if(name == "adaptiveTimeStepping") ss << settings.adaptiveTimeStepping;
  else if(name == "minimumAdaptiveTimeStep") ss << settings.minimumAdaptiveTimeStep;
  else if(name == "maxContacts") ss << settings.maxContacts;
  else if(name == "clusterNormalScale") ss << settings.clusterNormalScale;
  else if(name == "errorReductionParameter") ss << settings.errorReductionParameter;
  else if(name == "dampedLeastSquaresParameter") ss << settings.dampedLeastSquaresParameter;
  else if(name == "instabilityConstantEnergyThreshold") ss << settings.instabilityConstantEnergyThreshold;
  else if(name == "instabilityLinearEnergyThreshold") ss << settings.instabilityLinearEnergyThreshold;
  else if(name == "instabilityMaxEnergyThreshold") ss << settings.instabilityMaxEnergyThreshold;
  else if(name == "instabilityPostCorrectionEnergy") ss << settings.instabilityPostCorrectionEnergy;
  else throw PyException("Invalid setting queried in Simulator.getSetting()");
  return ss.str();
}

void Simulator::setSetting(const std::string& name,const std::string& value)
{
  ODESimulatorSettings& settings = sim->odesim.GetSettings();
  stringstream ss(value);
  if(name == "gravity") { Vector3 g; ss >> g; sim->odesim.SetGravity(settings.gravity); }
  else if(name == "simStep") ss >> sim->simStep;
  else if(name == "boundaryLayerCollisions") ss >> settings.boundaryLayerCollisions;
  else if(name == "rigidObjectCollisions") ss >> settings.rigidObjectCollisions;
  else if(name == "robotSelfCollisions") ss >> settings.robotSelfCollisions;
  else if(name == "robotRobotCollisions") ss >> settings.robotRobotCollisions;
  else if(name == "adaptiveTimeStepping") ss >> settings.adaptiveTimeStepping;
  else if(name == "minimumAdaptiveTimeStep") ss >> settings.minimumAdaptiveTimeStep;
  else if(name == "maxContacts") ss >> settings.maxContacts;
  else if(name == "clusterNormalScale") ss >> settings.clusterNormalScale;
  else if(name == "errorReductionParameter") { ss >> settings.errorReductionParameter; sim->odesim.SetERP(settings.errorReductionParameter); }
  else if(name == "dampedLeastSquaresParameter") { ss >> settings.dampedLeastSquaresParameter; sim->odesim.SetCFM(settings.dampedLeastSquaresParameter); }
  else if(name == "instabilityConstantEnergyThreshold") ss >> settings.instabilityConstantEnergyThreshold;
  else if(name == "instabilityLinearEnergyThreshold") ss >> settings.instabilityLinearEnergyThreshold;
  else if(name == "instabilityMaxEnergyThreshold") ss >> settings.instabilityMaxEnergyThreshold;
  else if(name == "instabilityPostCorrectionEnergy") ss >> settings.instabilityPostCorrectionEnergy;
  else throw PyException("Invalid setting queried in Simulator.setSetting()");
  if(ss.bad()) throw PyException("Invalid value string argument in Simulator.setSetting()");
}



SimRobotController Simulator::controller(int robot)
{
  SimRobotController c;
  c.sim = this;
  c.controller = &sim->controlSimulators[robot];
  c.index = robot;
  return c;
}


SimRobotController Simulator::controller(const RobotModel& robot)
{
  SimRobotController c;
  c.sim = this;
  c.controller = &sim->controlSimulators[robot.index];
  c.index = robot.index;
  return c;
}

int SimBody::getID() const
{
  return objectID;
}

void SimBody::enable(bool enabled)
{
  if(!body) return;
  if(!enabled) dBodyDisable(body);
  else dBodyEnable(body);
}

bool SimBody::isEnabled()
{
  if(!body) return false;
  return dBodyIsEnabled(body) != 0;
}

void SimBody::enableDynamics(bool enabled)
{
  if(!body) return;
  if(!enabled) dBodySetKinematic(body);
  else dBodySetDynamic(body);
}

bool SimBody::isDynamicsEnabled()
{
  if(!body) return false;
  return dBodyIsKinematic(body) == 0;
}


void SimBody::applyWrench(const double f[3],const double t[3])
{
  if(!body) return;
  sim->sim->hooks.push_back(make_shared<WrenchHook>(body,Vector3(f),Vector3(t)));
  sim->sim->hooks.back()->autokill = true;
  //dBodyAddForce(body,f[0],f[1],f[2]);
  //dBodyAddTorque(body,t[0],t[1],t[2]);
}

void SimBody::applyForceAtPoint(const double f[3],const double pworld[3])
{
  if(!body) return;
  sim->sim->hooks.push_back(make_shared<ForceHook>(body,Vector3(pworld),Vector3(f)));
  sim->sim->hooks.back()->autokill = true;
  //dBodyAddForceAtPos(body,f[0],f[1],f[2],pworld[0],pworld[1],pworld[2]);
}

void SimBody::applyForceAtLocalPoint(const double f[3],const double plocal[3])
{
  if(!body) return;
  sim->sim->hooks.push_back(make_shared<LocalForceHook>(body,Vector3(plocal),Vector3(f)));
  sim->sim->hooks.back()->autokill = true;
  //dBodyAddForceAtRelPos(body,f[0],f[1],f[2],plocal[0],plocal[1],plocal[2]);
}

void SimBody::setVelocity(const double w[3],const double v[3])
{
  if(!body) return;
  dBodySetLinearVel(body,v[0],v[1],v[2]);
  dBodySetAngularVel(body,w[1],w[1],w[2]);
  ODEObjectID id = sim->sim->WorldToODEID(objectID);
  sim->sim->odesim.DisableInstabilityCorrection(id);
}

void SimBody::getVelocity(double out[3],double out2[3])
{
  if(!body) {
    out[0] = out[1] = out[2] = out2[0] = out2[1] = out2[2] = 0;
    return;
  }
  const dReal* v=dBodyGetLinearVel(body);
  const dReal* w=dBodyGetAngularVel(body);
  for(int i=0;i<3;i++) out[i] = w[i];
  for(int i=0;i<3;i++) out2[i] = v[i];
}

void SimBody::setTransform(const double R[9],const double t[3])
{
  //out matrix is 3x3 column major, ODE matrices are 4x4 row major
  if(!body) return;
  dBodySetPosition(body,t[0],t[1],t[2]);
  dMatrix3 rot;
  for(int i=0;i<3;i++)
    for(int j=0;j<3;j++)
      rot[i*4+j] = R[i+j*3];
  dBodySetRotation(body,rot);
}

void SimBody::getTransform(double out[9],double out2[3])
{
  //out matrix is 3x3 column major, ODE matrices are 4x4 row major
  if(!body) {
    for(int i=0;i<9;i++) out[i]=0;
    for(int i=0;i<3;i++) out2[i]=0;
    out[0] = out[4] = out[8] = 1.0;
    return;
  }
  const dReal* t=dBodyGetPosition(body);
  const dReal* R=dBodyGetRotation(body);
  for(int i=0;i<3;i++) out2[i] = t[i];
  for(int i=0;i<3;i++)
    for(int j=0;j<3;j++)
      out[i+j*3] = R[i*4+j];
}

void SimBody::setObjectTransform(const double R[9],const double t[3])
{
  ODEObjectID id = sim->sim->WorldToODEID(objectID);
  if(id.IsRigidObject()) sim->sim->odesim.object(id.index)->SetTransform(RigidTransform(Matrix3(R),Vector3(t)));
  else if(id.IsRobot()) sim->sim->odesim.robot(id.index)->SetLinkTransform(id.bodyIndex,RigidTransform(Matrix3(R),Vector3(t)));
  else setTransform(R,t);
}

void SimBody::getObjectTransform(double out[9],double out2[3])
{
  ODEObjectID id = sim->sim->WorldToODEID(objectID);
  if(id.IsRigidObject()) {
    RigidTransform T;
    sim->sim->odesim.object(id.index)->GetTransform(T);
    T.R.get(out);
    T.t.get(out2);
  }
  else if(id.IsRobot()) {
    RigidTransform T;
    sim->sim->odesim.robot(id.index)->GetLinkTransform(id.bodyIndex,T);
    T.R.get(out);
    T.t.get(out2);
  }
  else getTransform(out,out2);
}

void SimBody::setCollisionPadding(double padding)
{
  if(!geometry) return;
  geometry->SetPadding(padding);
}

double SimBody::getCollisionPadding()
{
  if(!geometry) return 0;
  return geometry->GetPadding();
}

void SimBody::setCollisionPreshrink(bool shrinkVisualization)
{
  if(!geometry) return;
  geometry->SetPaddingWithPreshrink(geometry->GetPadding(),shrinkVisualization);
}

ContactParameters SimBody::getSurface()
{
  ContactParameters res;
  if(!geometry) {
    res.kFriction=res.kRestitution=res.kStiffness=res.kDamping=0;
  }
  else {
    ODESurfaceProperties* params = &geometry->surf();
    res.kFriction=params->kFriction;
    res.kRestitution=params->kRestitution;
    res.kStiffness=params->kStiffness;
    res.kDamping=params->kDamping;
  }
  return res;
}

void SimBody::setSurface(const ContactParameters& res)
{
  if(!geometry) return;
  ODESurfaceProperties* params = &geometry->surf();
  params->kFriction=res.kFriction;
  params->kRestitution=res.kRestitution;
  params->kStiffness=res.kStiffness;
  params->kDamping=res.kDamping;
}


SimBody Simulator::body(const RobotModelLink& link)
{
  SimBody b;
  b.sim = this;
  b.objectID = link.getID();
  b.body = sim->odesim.robot(link.robotIndex)->body(link.index);
  b.geometry = sim->odesim.robot(link.robotIndex)->triMesh(link.index);
  return b;
}

SimBody Simulator::body(const RigidObjectModel& object)
{
  SimBody b;
  b.sim = this;
  b.objectID = object.getID();
  b.body = sim->odesim.object(object.index)->body();
  b.geometry = sim->odesim.object(object.index)->triMesh();
  return b; 
}

SimBody Simulator::body(const TerrainModel& terrain)
{
  SimBody b;
  b.sim = this;
  b.objectID = terrain.getID();
  b.body = NULL;
  b.geometry = sim->odesim.terrainGeom(terrain.index);
  return b;
}

void Simulator::getJointForces(const RobotModelLink& link,double out[6])
{
  ODERobot* oderobot = sim->odesim.robot(link.robotIndex);
  dJointFeedback fb = oderobot->feedback(link.index);
  Vector3 fw(fb.f1[0],fb.f1[1],fb.f1[2]);
  RigidTransform T;
  oderobot->GetLinkTransform(link.index,T);
  Vector3 mcomw = Vector3(fb.t1[0],fb.t1[1],fb.t1[2]);
  //convert moment about link's com to moment about localpos
  //mp_w = (p-com) x f_w + mcom_w 
  Vector3 comw = T*link.robotPtr->links[link.index].com;
  Vector3 mw = cross(comw,fw) + mcomw;
  //convert to local frame
  Vector3 f,m;
  T.R.mulTranspose(fw,f);
  T.R.mulTranspose(mw,m);
  f.get(&out[0]);
  m.get(&out[3]);
}


SimRobotController::SimRobotController()
:index(-1),sim(NULL),controller(NULL)
{}

SimRobotController::~SimRobotController()
{}

RobotModel SimRobotController::model()
{
  if(!sim) return RobotModel();
  return sim->world.robot(index);
}

void SimRobotController::setRate(double dt)
{
  controller->controlTimeStep = dt;
}

double SimRobotController::getRate()
{
  return controller->controlTimeStep;
}

void SimRobotController::getCommandedConfig(vector<double>& q)
{
  Vector qv;
  controller->GetCommandedConfig(qv);
  q.resize(qv.n);
  qv.getCopy(&q[0]);
}

void SimRobotController::getCommandedVelocity(vector<double>& dq)
{
  Vector qv;
  controller->GetCommandedVelocity(qv);
  dq.resize(qv.n);
  qv.getCopy(&dq[0]);
}

void SimRobotController::getSensedConfig(vector<double>& q)
{
  Vector qv;
  controller->GetSensedConfig(qv);
  if(!qv.empty()) {
    q.resize(qv.n);
    qv.getCopy(&q[0]);
  }
}

void SimRobotController::getSensedVelocity(vector<double>& dq)
{
  Vector qv;
  controller->GetSensedVelocity(qv);
  if(!qv.empty()) {
    dq.resize(qv.n);
    qv.getCopy(&dq[0]);
  }
}

SimRobotSensor::SimRobotSensor(Robot* _robot,SensorBase* _sensor)
  :robot(_robot),sensor(_sensor)
{}

std::string SimRobotSensor::name()
{
  if(!sensor) return std::string();
  return sensor->name;
}
std::string SimRobotSensor::type()
{
  if(!sensor) return std::string();
  return sensor->Type();
}

std::vector<std::string> SimRobotSensor::measurementNames()
{
  std::vector<std::string> res;
  if(!sensor) return res;
  sensor->MeasurementNames(res);
  return res;
}

void SimRobotSensor::getMeasurements(std::vector<double>& out)
{
  out.resize(0);
  if(!sensor) return;
  sensor->GetMeasurements(out);
}

std::string SimRobotSensor::getSetting(const std::string& name)
{
  if(!sensor) return std::string();
  std::string val;
  if(!sensor->GetSetting(name,val)) throw PyException("Setting "+name+" not supported");
  return val;
}

void SimRobotSensor::setSetting(const std::string& name,const std::string& val)
{
  if(!sensor) return;
  if(!sensor->SetSetting(name,val)) throw PyException("Setting "+name+" not supported or value not formatted correctly");
}

void SimRobotSensor::drawGL()
{
  vector<double> measurements;
  drawGL(measurements);
}

void SimRobotSensor::drawGL(const std::vector<double>& measurements)
{
  if(!sensor) return;
  sensor->DrawGL(*robot,measurements);
}

void SimRobotSensor::kinematicSimulate(WorldModel& world,double dt)
{
  if(!sensor) return;
  sensor->SimulateKinematic(*robot,*worlds[world.index]->world);
  sensor->Advance(dt);
}

void SimRobotSensor::kinematicReset()
{
  if(!sensor) return;
  sensor->Reset();
}


SimRobotSensor SimRobotController::sensor(int sensorIndex)
{
  RobotSensors& sensors = controller->sensors;
  if(sensorIndex < 0 || sensorIndex >= (int)sensors.sensors.size())
    return SimRobotSensor(NULL,NULL);
  return SimRobotSensor(controller->robot,sensors.sensors[sensorIndex].get());
}

SimRobotSensor SimRobotController::sensor(const char* name)
{
  RobotSensors& sensors = controller->sensors;
  shared_ptr<SensorBase> sensor = sensors.GetNamedSensor(name);
  if(sensor==NULL) {
    fprintf(stderr,"Warning, sensor %s does not exist\n",name);
  }
  return SimRobotSensor(controller->robot,sensor.get());
}

std::vector<std::string> SimRobotController::commands()
{
  return controller->controller->Commands();
}

void SimRobotController::setManualMode(bool enabled)
{
  RobotController* c=sim->sim->robotControllers[index].get();
  MyController* mc=reinterpret_cast<MyController*>(c);
  if(mc)
    mc->override = enabled;
  else {
    if(enabled)
      throw PyException("Cannot enable manual mode, controller type incorrect");
  }
}

std::string SimRobotController::getControlType()
{
  std::vector<int> res;
  typedef std::vector<ActuatorCommand>::iterator it_ac;
  RobotMotorCommand& command = controller->command;
  int mode = -1;
  for(it_ac it = command.actuators.begin();
            it != command.actuators.end();
          ++it)
      if(mode == -1)
          mode = it->mode;
      else if(mode != it->mode)
          mode = -2;
  switch(mode)
  {
  case ActuatorCommand::OFF:
      return "off";
  case ActuatorCommand::TORQUE:
      return "torque";
  case ActuatorCommand::PID:
      return "PID";
  case ActuatorCommand::LOCKED_VELOCITY:
      return "locked_velocity";
  default:
      return "unknown";
  }
}


bool SimRobotController::sendCommand(const std::string& name,const std::string& args)
{
  return controller->controller->SendCommand(name,args);
}

std::string SimRobotController::getSetting(const std::string& name)
{
  std::string val;
  if(!controller->controller->GetSetting(name,val)) return "";
  return val;
}

bool SimRobotController::setSetting(const std::string& name,const std::string& val)
{
  return controller->controller->SetSetting(name,val);
}

void EnablePathControl(RobotController* c)
{
  PolynomialPathController* pc = GetPathController(c);
  MyController* mc=dynamic_cast<MyController*>(c);
  if(pc->path.elements.empty() || mc->override) {
    Config q;
    if(mc->GetCommandedConfig(q)) {
      pc->SetConstant(q);
    }
    else {
      if(mc->GetSensedConfig(q)) {
        pc->SetConstant(q);
      }
      else {
        fprintf(stderr,"First simulation cycle: the path controller needs to read from the encoders before motion commands can be issued\n");
      }
    }
  }
  mc->override = false;
}

void SimRobotController::setMilestone(const vector<double>& q)
{
  if(controller->robot->links.size() != q.size()) {
    throw PyException("Invalid size of configuration");
  }
  EnablePathControl(sim->sim->robotControllers[index].get());
  Config qv(controller->robot->links.size(),&q[0]);
  stringstream ss;
  ss<<qv;
  controller->controller->SendCommand("set_q",ss.str());
}

void SimRobotController::setMilestone(const vector<double>& q,const vector<double>& dq)
{
  if(controller->robot->links.size() != q.size()) {
    throw PyException("Invalid size of configuration");
  }
  if(controller->robot->links.size() != dq.size()) {
    throw PyException("Invalid size of velocity");
  }
  EnablePathControl(sim->sim->robotControllers[index].get());
  Config qv(controller->robot->links.size(),&q[0]);
  Config dqv(controller->robot->links.size(),&dq[0]);
  stringstream ss;
  ss<<qv<<"\t"<<dqv;
  controller->controller->SendCommand("set_qv",ss.str());
}

void SimRobotController::addMilestone(const vector<double>& q)
{
  if(controller->robot->links.size() != q.size()) {
    throw PyException("Invalid size of configuration");
  }
  EnablePathControl(sim->sim->robotControllers[index].get());
  Config qv(controller->robot->links.size(),&q[0]);
  stringstream ss;
  ss<<qv;
  controller->controller->SendCommand("append_q",ss.str());
}

void SimRobotController::addMilestoneLinear(const vector<double>& q)
{
  if(controller->robot->links.size() != q.size()) {
    throw PyException("Invalid size of configuration");
  }
  EnablePathControl(sim->sim->robotControllers[index].get());
  Config qv(controller->robot->links.size(),&q[0]);
  stringstream ss;
  ss<<qv;
  controller->controller->SendCommand("append_q_linear",ss.str());
}

void SimRobotController::setLinear(const std::vector<double>& q,double dt)
{
  if(controller->robot->links.size() != q.size()) {
    throw PyException("Invalid size of configuration");
  }
  EnablePathControl(sim->sim->robotControllers[index].get());
  PolynomialMotionQueue* mq = GetMotionQueue(controller->controller);
  mq->Cut(0);
  mq->AppendLinear(q,dt);
}
void SimRobotController::setCubic(const std::vector<double>& q,const std::vector<double>& v,double dt)
{
  if(controller->robot->links.size() != q.size()) {
    throw PyException("Invalid size of configuration");
  }
  if(controller->robot->links.size() != v.size()) {
    throw PyException("Invalid size of velocity");
  }
  EnablePathControl(sim->sim->robotControllers[index].get());
  PolynomialMotionQueue* mq = GetMotionQueue(controller->controller);
  mq->Cut(0);
  mq->AppendCubic(q,v,dt);
}
void SimRobotController::addLinear(const std::vector<double>& q,double dt)
{
  if(controller->robot->links.size() != q.size()) {
    throw PyException("Invalid size of configuration");
  }
  EnablePathControl(sim->sim->robotControllers[index].get());
  PolynomialMotionQueue* mq = GetMotionQueue(controller->controller);
  mq->AppendLinear(q,dt);
}

void SimRobotController::addCubic(const std::vector<double>& q,const std::vector<double>& v,double dt)
{
  if(controller->robot->links.size() != q.size()) {
    throw PyException("Invalid size of configuration");
  }
  if(controller->robot->links.size() != v.size()) {
    throw PyException("Invalid size of velocity");
  }
  EnablePathControl(sim->sim->robotControllers[index].get());
  PolynomialMotionQueue* mq = GetMotionQueue(controller->controller);
  mq->AppendCubic(q,v,dt);
}

void SimRobotController::addMilestone(const vector<double>& q,const vector<double>& dq)
{
  if(controller->robot->links.size() != q.size()) {
    throw PyException("Invalid size of configuration");
  }
  if(controller->robot->links.size() != dq.size()) {
    throw PyException("Invalid size of velocity");
  }
  EnablePathControl(sim->sim->robotControllers[index].get());
  Config qv(controller->robot->links.size(),&q[0]);
  Config dqv(controller->robot->links.size(),&dq[0]);
  stringstream ss;
  ss<<qv<<"\t"<<dqv;
  controller->controller->SendCommand("append_qv",ss.str());
}

void SimRobotController::setVelocity(const vector<double>& dq,double dt)
{
  if(controller->robot->links.size() != dq.size()) {
    throw PyException("Invalid size of velocity");
  }
  EnablePathControl(sim->sim->robotControllers[index].get());
  Config qv(controller->robot->links.size(),&dq[0]);
  stringstream ss;
  ss<<dt<<"\t"<<qv;
  controller->controller->SendCommand("set_tv",ss.str());
}

double SimRobotController::remainingTime() const
{
  PolynomialMotionQueue* mq = GetMotionQueue(controller->controller);
  return mq->TimeRemaining();
}


void SimRobotController::setTorque(const std::vector<double>& t)
{
  RobotMotorCommand& command = controller->command;
  if(t.size() != command.actuators.size()) {
    throw PyException("Invalid command size, must be equal to driver size");
  }
  for(size_t i=0;i<command.actuators.size();i++) {
    command.actuators[i].SetTorque(t[i]);
  }
  RobotController* c=sim->sim->robotControllers[index].get();
  MyController* mc=dynamic_cast<MyController*>(c);
  if(!mc) {
    throw PyException("Not using the default manual override controller");
  }
  mc->override = true;
}

void SimRobotController::setPIDCommand(const std::vector<double>& qdes,const std::vector<double>& dqdes)
{
  RobotMotorCommand& command = controller->command;
  Robot* robot=controller->robot;
  if(qdes.size() != command.actuators.size() || dqdes.size() != command.actuators.size()) {
    if(qdes.size() != robot->links.size() || dqdes.size() != robot->links.size())
      throw PyException("Invalid command sizes");
    for(size_t i=0;i<qdes.size();i++) {
      robot->q(i) = qdes[i];
      robot->dq(i) = dqdes[i];
    }
    for(size_t i=0;i<command.actuators.size();i++) {
      command.actuators[i].SetPID(robot->GetDriverValue(i),robot->GetDriverVelocity(i),command.actuators[i].iterm);
    }
  }
  else {
    for(size_t i=0;i<command.actuators.size();i++) {
      command.actuators[i].SetPID(qdes[i],dqdes[i],command.actuators[i].iterm);
    }
  }
  RobotController* c=sim->sim->robotControllers[index].get();
  MyController* mc=dynamic_cast<MyController*>(c);
  if(!mc) {
    throw PyException("Not using the default manual override controller");
  }
  mc->override = true;
}

void SimRobotController::setPIDCommand(const std::vector<double>& qdes,const std::vector<double>& dqdes,const std::vector<double>& tfeedforward)
{
  setPIDCommand(qdes,dqdes);
  RobotMotorCommand& command = controller->command;
  //Robot* robot=sim->sim->controlSimulators[index];
  if(tfeedforward.size() != command.actuators.size())
     throw PyException("Invalid command sizes");
  for(size_t i=0;i<command.actuators.size();i++) {
    command.actuators[i].torque = tfeedforward[i];
  }
}



void SimRobotController::setPIDGains(const std::vector<double>& kP,const std::vector<double>& kI,const std::vector<double>& kD)
{
  RobotMotorCommand& command = controller->command;
  if(kP.size() != command.actuators.size() || kI.size() != command.actuators.size() || kD.size() != command.actuators.size()) {
    throw PyException("Invalid gain sizes");
  }
  for(size_t i=0;i<kP.size();i++) {
    command.actuators[i].kP = kP[i];
    command.actuators[i].kI = kI[i];
    command.actuators[i].kD = kD[i];
  }
}

void SimRobotController::getPIDGains(std::vector<double>& kPout,std::vector<double>& kIout,std::vector<double>& kDout)
{
  RobotMotorCommand& command = controller->command;
  int size = command.actuators.size();
  kPout.resize(size, 0.0);
  kIout.resize(size, 0.0);
  kDout.resize(size, 0.0);
  for(size_t i=0;i<command.actuators.size();i++) {
    kPout[i] = command.actuators[i].kP;
    kIout[i] = command.actuators[i].kI;
    kDout[i] = command.actuators[i].kD;
  }
}








/***************************  VISUALIZATION CODE ***************************************/


bool Viewport::fromJson(const std::string& str)
{
  AnyCollection coll;
  std::stringstream ss(str);
  ss>>coll;
  if(!ss) return false;
  if(!coll["perspective"].as(perspective)) return false;
  if(!coll["scale"].as(scale)) return false;
  if(!coll["x"].as(x)) return false;
  if(!coll["y"].as(y)) return false;
  if(!coll["w"].as(w)) return false;
  if(!coll["h"].as(h)) return false;
  if(!coll["n"].as(n)) return false;
  if(!coll["f"].as(f)) return false;
  if(!coll["xform"].asvector(xform)) return false;
  if(xform.size() != 16) return false;
  return true;
}

void Viewport::setModelviewMatrix(const double M[16])
{
  xform.resize(16);
  copy(&M[0],&M[0]+16,xform.begin());
}

void Viewport::setRigidTransform(const double R[9],const double t[3])
{
  RigidTransform T;
  T.R.set(R);
  T.t.set(t);
  Matrix4 m(T);
  xform.resize(16);
  m.get(&xform[0]);
}

void Viewport::getRigidTransform(double out[9],double out2[3])
{
  Matrix4 m;
  m.set(&xform[0]);
  RigidTransform T(m);
  T.R.get(out);
  T.t.get(out2);
}


std::string Viewport::toJson() const
{
  AnyCollection coll;
  coll["perspective"] = perspective;
  coll["scale"] = scale;
  coll["x"] = x;
  coll["y"] = y;
  coll["w"] = w;
  coll["h"] = h;
  coll["n"] = n;
  coll["f"] = f;
  coll["xform"].resize(16);
  for(int i=0;i<16;i++)
    coll["xform"][i] = xform[i];
  std::stringstream ss;
  ss<<coll;
  return ss.str();
}

Widget::Widget()
{
  index = createWidget();
}

Widget::~Widget()
{
  derefWidget(index);
}

Camera::Viewport GetCameraViewport(const Viewport& viewport)
{
  Camera::Viewport vp;
  vp.x = viewport.x;
  vp.y = viewport.y;
  vp.w = viewport.w;
  vp.h = viewport.h;
  vp.n = viewport.n;
  vp.f = viewport.f;
  vp.perspective = viewport.perspective;
  vp.scale = viewport.scale;
  Assert(viewport.xform.size()==16);
  vp.xform.set(Matrix4(&viewport.xform[0]));
  return vp;
}

bool Widget::hover(int x,int y,const Viewport& viewport)
{
  double distance = Inf;
  Camera::Viewport vp = GetCameraViewport(viewport);
  Assert(widgets[index].widget != NULL);
  bool res=widgets[index].widget->Hover(x,y,vp,distance);
  if(res) widgets[index].widget->SetHighlight(true);
  else widgets[index].widget->SetHighlight(false);
  return res;
}

bool Widget::beginDrag(int x,int y,const Viewport& viewport)
{
  double distance = Inf;
  Camera::Viewport vp = GetCameraViewport(viewport);
  bool res=widgets[index].widget->BeginDrag(x,y,vp,distance);
  if(res) widgets[index].widget->SetFocus(true);
  else widgets[index].widget->SetFocus(false);
  return res;
}

void Widget::drag(int dx,int dy,const Viewport& viewport)
{
  Camera::Viewport vp = GetCameraViewport(viewport);
  widgets[index].widget->Drag(dx,dy,vp);
}

void Widget::endDrag()
{
  widgets[index].widget->EndDrag();
  widgets[index].widget->SetFocus(false);
}

void Widget::keypress(char c)
{
  widgets[index].widget->Keypress(c);
}

void Widget::drawGL(const Viewport& viewport)
{
  Camera::Viewport vp = GetCameraViewport(viewport);
  widgets[index].widget->DrawGL(vp);
  widgets[index].widget->requestRedraw = false;
}

void Widget::idle()
{
  widgets[index].widget->Idle();
}

bool Widget::wantsRedraw()
{
  return widgets[index].widget->requestRedraw;
}

bool Widget::hasHighlight()
{
  return widgets[index].widget->hasHighlight;
}

bool Widget::hasFocus()
{
  return widgets[index].widget->hasFocus;
}

WidgetSet::WidgetSet()
  :Widget()
{
  widgets[index].widget = make_shared<GLDraw::WidgetSet>();
}

void WidgetSet::add(const Widget& subwidget)
{
  GLDraw::WidgetSet* ws=dynamic_cast<GLDraw::WidgetSet*>(widgets[index].widget.get());
  ws->widgets.push_back(widgets[subwidget.index].widget.get());
  ws->widgetEnabled.push_back(true);
  refWidget(subwidget.index);
}
void WidgetSet::remove(const Widget& subwidget)
{
  GLDraw::WidgetSet* ws=dynamic_cast<GLDraw::WidgetSet*>(widgets[index].widget.get());
  GLDraw::Widget* subwidget_ptr = widgets[subwidget.index].widget.get();
  for(size_t i=0;i<ws->widgets.size();i++)
    if(ws->widgets[i] == subwidget_ptr) {
      //delete it
      ws->widgets.erase(ws->widgets.begin()+i);
      ws->widgetEnabled.erase(ws->widgetEnabled.begin()+i);
      if(ws->activeWidget == subwidget_ptr)
        ws->activeWidget = NULL;
      if(ws->closestWidget == subwidget_ptr)
        ws->closestWidget = NULL;
      derefWidget(subwidget.index);
      if(widgets[subwidget.index].widget == NULL) 
        return;
      i--;
    }
}

void WidgetSet::enable(const Widget& subwidget,bool enabled)
{
  GLDraw::WidgetSet* ws=dynamic_cast<GLDraw::WidgetSet*>(widgets[index].widget.get());
  GLDraw::Widget* subwidget_ptr = widgets[subwidget.index].widget.get();
  for(size_t i=0;i<ws->widgets.size();i++)
    if(ws->widgets[i] == subwidget_ptr) {
      if(ws->activeWidget == subwidget_ptr)
        ws->activeWidget = NULL;
      if(ws->closestWidget == subwidget_ptr)
        ws->closestWidget = NULL;
      ws->widgetEnabled[i] = enabled;
    }
}

PointPoser::PointPoser()
  :Widget()
{
  widgets[index].widget = make_shared<GLDraw::TransformWidget>();
  GLDraw::TransformWidget* tw=dynamic_cast<GLDraw::TransformWidget*>(widgets[index].widget.get());
  tw->enableRotation = false;
}

void PointPoser::set(const double t[3])
{
  GLDraw::TransformWidget* tw=dynamic_cast<GLDraw::TransformWidget*>(widgets[index].widget.get());
  tw->T.t.set(t);
}

void PointPoser::get(double out[3])
{
  GLDraw::TransformWidget* tw=dynamic_cast<GLDraw::TransformWidget*>(widgets[index].widget.get());
  tw->T.t.get(out);
}


void PointPoser::setAxes(const double R[9])
{
  GLDraw::TransformWidget* tw=dynamic_cast<GLDraw::TransformWidget*>(widgets[index].widget.get());
  tw->T.R.set(R);
}


TransformPoser::TransformPoser()
  :Widget()
{
  widgets[index].widget = make_shared<GLDraw::TransformWidget>();
}

void TransformPoser::set(const double R[9],const double t[3])
{
  GLDraw::TransformWidget* tw=dynamic_cast<GLDraw::TransformWidget*>(widgets[index].widget.get());
  tw->T.R.set(R);
  tw->T.t.set(t);
}

void TransformPoser::get(double out[9],double out2[3])
{
  GLDraw::TransformWidget* tw=dynamic_cast<GLDraw::TransformWidget*>(widgets[index].widget.get());
  tw->T.R.get(out);
  tw->T.t.get(out2);
}

void TransformPoser::enableTranslation(bool enable)
{
  GLDraw::TransformWidget* tw=dynamic_cast<GLDraw::TransformWidget*>(widgets[index].widget.get());
  tw->enableTranslation = enable;
}

void TransformPoser::enableRotation(bool enable)
{
  GLDraw::TransformWidget* tw=dynamic_cast<GLDraw::TransformWidget*>(widgets[index].widget.get());
  tw->enableRotation = enable;
}

ObjectPoser::ObjectPoser(RigidObjectModel& object)
  :Widget()
{
  RobotWorld& world = *worlds[object.world]->world;
  RigidObject* obj = world.rigidObjects[object.index].get();
  widgets[index].widget = make_shared<RigidObjectPoseWidget>(obj);
}

void ObjectPoser::set(const double R[9],const double t[3])
{
  RigidObjectPoseWidget* tw=dynamic_cast<RigidObjectPoseWidget*>(widgets[index].widget.get());
  RigidTransform T;
  T.R.set(R);
  T.t.set(t);
  tw->SetPose(T);
}

void ObjectPoser::get(double out[9],double out2[3])
{
  RigidObjectPoseWidget* tw=dynamic_cast<RigidObjectPoseWidget*>(widgets[index].widget.get());
  RigidTransform T = tw->Pose();
  T.R.get(out);
  T.t.get(out2);
}

RobotPoser::RobotPoser(RobotModel& robot)
{
  Assert(worlds[robot.world]->world != NULL);
  RobotWorld& world = *worlds[robot.world]->world;
  Assert(robot.index >= 0 && robot.index < world.robots.size());
  Robot* rob = world.robots[robot.index].get();
  ViewRobot* view = &world.robotViews[robot.index];
  Assert(rob != NULL);
  Assert(view != NULL);
  widgets[index].widget = make_shared<RobotPoseWidget>(rob,view);
}

void RobotPoser::setActiveDofs(const std::vector<int>& dofs)
{
  RobotPoseWidget* tw=dynamic_cast<RobotPoseWidget*>(widgets[index].widget.get());
  tw->SetActiveDofs(dofs);
}

void RobotPoser::set(const std::vector<double>& q)
{
  RobotPoseWidget* tw=dynamic_cast<RobotPoseWidget*>(widgets[index].widget.get());
  tw->SetPose(Config(q));
}

void RobotPoser::get(std::vector<double>& out)
{
  RobotPoseWidget* tw=dynamic_cast<RobotPoseWidget*>(widgets[index].widget.get());
  out.resize(tw->Pose().size());
  tw->Pose().getCopy(&out[0]);
}

void RobotPoser::getConditioned(const std::vector<double>& qref,std::vector<double>& out)
{
  RobotPoseWidget* tw=dynamic_cast<RobotPoseWidget*>(widgets[index].widget.get());
  out.resize(tw->Pose().size());
  tw->Pose_Conditioned(Config(qref)).getCopy(&out[0]);
}

void RobotPoser::addIKConstraint(const IKObjective& obj)
{
  RobotPoseWidget* tw=dynamic_cast<RobotPoseWidget*>(widgets[index].widget.get());
  tw->ikPoser.ClearLink(obj.goal.link);
  tw->ikPoser.Add(obj.goal);
  tw->ikPoser.Enable(&tw->ikPoser.poseWidgets.back(),false);
}

void RobotPoser::clearIKConstraints()
{
  RobotPoseWidget* tw=dynamic_cast<RobotPoseWidget*>(widgets[index].widget.get());
  tw->ikPoser.poseGoals.clear();
  tw->ikPoser.poseWidgets.clear();
}






/***************************  STABILITY TESTING CODE ***************************************/

void setFrictionConeApproximationEdges(int numEdges)
{
  if(numEdges < 3) throw PyException("Invalid number of friction cone approximation edges, must be at least 3");
  gStabilityNumFCEdges = numEdges;
}

void Convert(const std::vector<std::vector<double > >& contacts,vector<ContactPoint>& cps)
{
  cps.resize(contacts.size());
  for(size_t i=0;i<contacts.size();i++) {
    if(contacts[i].size() != 7) throw PyException("Invalid size of contact point, must be in the format (x,y,z,nx,ny,nz,kFriction)");
    if(contacts[i][6] < 0) throw PyException("Invalid contact point, negative friction coefficient");
    cps[i].x.set(contacts[i][0],contacts[i][1],contacts[i][2]);
    cps[i].n.set(contacts[i][3],contacts[i][4],contacts[i][5]);
    cps[i].kFriction = contacts[i][6];
  }
}

void Convert(const std::vector<std::vector<double > >& contacts,vector<ContactPoint2D>& cps)
{
  cps.resize(contacts.size());
  for(size_t i=0;i<contacts.size();i++) {
    if(contacts[i].size() != 4) throw PyException("Invalid size of contact point, must be in the format (x,y,angle,kFriction)");
    if(contacts[i][3] < 0) throw PyException("Invalid contact point, negative friction coefficient");
    cps[i].x.set(contacts[i][0],contacts[i][1]);
    cps[i].n.set(Cos(contacts[i][2]),Sin(contacts[i][2]));
    cps[i].kFriction = contacts[i][3];
  }
}

void Convert(const std::vector<std::vector<double > >& contactPositions,const std::vector<std::vector<double > >& frictionCones,vector<CustomContactPoint>& cps)
{
  cps.resize(contactPositions.size());
  for(size_t i=0;i<contactPositions.size();i++) {
    if(contactPositions[i].size() != 3) throw PyException("contactPositions must be a list of 3-lists");
    if(frictionCones[i].size() % 4 != 0) throw PyException("frictionCones elements must be a multiple of 4");
    cps[i].x.set(contactPositions[i][0],contactPositions[i][1],contactPositions[i][2]);
    cps[i].kFriction = 0.0;
    cps[i].forceMatrix.resize(frictionCones[i].size()/4,3);
    cps[i].forceOffset.resize(frictionCones[i].size()/4);
    int k=0;
    for(int j=0;j<cps[i].forceMatrix.m;j++,k+=4) {
      cps[i].forceMatrix(j,0) = frictionCones[i][k];
      cps[i].forceMatrix(j,1) = frictionCones[i][k+1];
      cps[i].forceMatrix(j,2) = frictionCones[i][k+2];
      cps[i].forceOffset[j] = frictionCones[i][k+3];
    }
  }
}

void Convert(const std::vector<std::vector<double > >& contactPositions,const std::vector<std::vector<double > >& frictionCones,vector<CustomContactPoint2D>& cps)
{
  cps.resize(contactPositions.size());
  for(size_t i=0;i<contactPositions.size();i++) {
    if(contactPositions[i].size() != 2) throw PyException("contactPositions must be a list of 2-lists");
    if(frictionCones[i].size() % 3 != 0) throw PyException("frictionCones elements must be a multiple of 3");
    cps[i].x.set(contactPositions[i][0],contactPositions[i][1]);
    cps[i].kFriction = 0.0;
    cps[i].forceMatrix.resize(frictionCones[i].size()/3,2);
    cps[i].forceOffset.resize(frictionCones[i].size()/3);
    int k=0;
    for(int j=0;j<cps[i].forceMatrix.m;j++,k+=3) {
      cps[i].forceMatrix(j,0) = frictionCones[i][k];
      cps[i].forceMatrix(j,1) = frictionCones[i][k+1];
      cps[i].forceOffset[j] = frictionCones[i][k+2];
    }
  }
}

bool forceClosure(const std::vector<std::vector<double > >& contacts)
{
  vector<ContactPoint> cps;
  Convert(contacts,cps);
  return TestForceClosure(cps,gStabilityNumFCEdges);
}

bool forceClosure(const std::vector<std::vector<double> >& contactPositions,const std::vector<std::vector<double > >& frictionCones)
{
  vector<CustomContactPoint> cps;
  Convert(contactPositions,frictionCones,cps);
  return TestForceClosure(cps);
}

bool forceClosure2D(const std::vector<std::vector<double > >& contacts)
{
  vector<ContactPoint2D> cps;
  Convert(contacts,cps);
  return TestForceClosure(cps);
}

bool forceClosure2D(const std::vector<std::vector<double > >& contactPositions,const std::vector<std::vector<double> >& frictionCones)
{
  vector<CustomContactPoint2D> cps;
  Convert(contactPositions,frictionCones,cps);
  return TestForceClosure(cps);
}

PyObject* ToPy2(const vector<Vector3>& x)
{
  PyObject* ls = PyList_New(x.size());
  PyObject* pItem;
  if(ls == NULL) {
    goto fail;
  }

  for(size_t i = 0; i < x.size(); i++) {
    pItem = ::ToPy(x[i]);
    if(pItem == NULL)
      goto fail;
    PyList_SetItem(ls, i, pItem);
  }

  return ls;

  fail:
  Py_XDECREF(ls);
  throw PyException("Failure during ToPy");
  return NULL;
}

PyObject* ToPy2(const vector<Vector2>& x)
{
  PyObject* ls = PyList_New(x.size());
  PyObject* pItem;
  if(ls == NULL) {
    goto fail;
  }

  for(size_t i = 0; i < x.size(); i++) {
    pItem = ::ToPy(x[i]);
    if(pItem == NULL)
      goto fail;
    PyList_SetItem(ls, i, pItem);
  }

  return ls;

  fail:
  Py_XDECREF(ls);
  throw PyException("Failure during ToPy");
  return NULL;
}


PyObject* comEquilibrium(const std::vector<std::vector<double> >& contacts,const vector<double>& fext,PyObject* com)
{
  if(fext.size() != 3) throw PyException("Invalid external force, must be a 3-list");
  vector<ContactPoint> cps;
  Convert(contacts,cps);
  if(com == Py_None) {
    //test all 
    bool res=TestAnyCOMEquilibrium(cps,Vector3(fext[0],fext[1],fext[2]),gStabilityNumFCEdges);
    if(res) 
      Py_RETURN_TRUE;
    else
      Py_RETURN_FALSE;
  }
  Vector3 vcom;
  if(!FromPy(com,vcom)) throw PyException("Could not convert COM to a 3-list of floats");
  vector<Vector3> forces(cps.size());
  if(TestCOMEquilibrium(cps,Vector3(fext[0],fext[1],fext[2]),gStabilityNumFCEdges,vcom,forces)) {
    return ToPy2(forces);
  }
  Py_RETURN_NONE;
}

PyObject* comEquilibrium(const std::vector<std::vector<double> >& contactPositions,const std::vector<std::vector<double> >& frictionCones,const vector<double>& fext,PyObject* com)
{
  if(fext.size() != 3) throw PyException("Invalid external force, must be a 3-list");
  vector<CustomContactPoint> cps;
  Convert(contactPositions,frictionCones,cps);
  if(com == Py_None) {
    //test all 
    bool res=TestAnyCOMEquilibrium(cps,Vector3(fext[0],fext[1],fext[2]));
    if(res) 
      Py_RETURN_TRUE;
    else
      Py_RETURN_FALSE;
  }
  Vector3 vcom;
  if(!FromPy(com,vcom)) throw PyException("Could not convert COM to a 3-list of floats");
  vector<Vector3> forces(cps.size());
  if(TestCOMEquilibrium(cps,Vector3(fext[0],fext[1],fext[2]),vcom,forces)) {
    return ToPy2(forces);
  }
  Py_RETURN_NONE;
}


PyObject* comEquilibrium2D(const std::vector<std::vector<double> >& contacts,const vector<double>& fext,PyObject* com)
{
  if(fext.size() != 2) throw PyException("Invalid external force, must be a 2-list");
  vector<ContactPoint2D> cps;
  Convert(contacts,cps);
  if(com == Py_None) {
    //test all 
    bool res=TestAnyCOMEquilibrium(cps,Vector2(fext[0],fext[1]));
    if(res) 
      Py_RETURN_TRUE;
    else
      Py_RETURN_FALSE;
  }
  Vector2 vcom;
  if(!FromPy(com,vcom)) throw PyException("Could not convert COM to a 2-list of floats");
  vector<Vector2> forces(cps.size());
  if(TestCOMEquilibrium(cps,Vector2(fext[0],fext[1]),vcom,forces)) {
    return ToPy2(forces);
  }
  Py_RETURN_NONE;
}

PyObject* comEquilibrium2D(const std::vector<std::vector<double> >& contactPositions,const std::vector<std::vector<double> >& frictionCones,const vector<double>& fext,PyObject* com)
{
  if(fext.size() != 2) throw PyException("Invalid external force, must be a 2-list");
  vector<CustomContactPoint2D> cps;
  Convert(contactPositions,frictionCones,cps);
  if(com == Py_None) {
    //test all 
    bool res=TestAnyCOMEquilibrium(cps,Vector2(fext[0],fext[1]));
    if(res) 
      Py_RETURN_TRUE;
    else
      Py_RETURN_FALSE;
  }
  Vector2 vcom;
  if(!FromPy(com,vcom)) throw PyException("Could not convert COM to a 2-list of floats");
  vector<Vector2> forces(cps.size());
  if(TestCOMEquilibrium(cps,Vector2(fext[0],fext[1]),vcom,forces)) {
    return ToPy2(forces);
  }
  Py_RETURN_NONE;
}


PyObject* supportPolygon(const std::vector<std::vector<double> >& contacts)
{
  vector<ContactPoint> cps;
  Convert(contacts,cps);
  SupportPolygon sp;
  if(!sp.Set(cps,Vector3(0,0,-1),gStabilityNumFCEdges)) throw PyException("Numerical problem calculating support polygon?");
  if(sp.vertices.empty()) {
    //empty support polygon
    PyObject* res = PyList_New(1);
    PyObject* invalid = Py_BuildValue("[fff]",0.0,0.0,-1.0);
    PyList_SetItem(res,0,invalid);
    return res;
  }
  PyObject* res = PyList_New(sp.planes.size());
  for(size_t i=0;i<sp.planes.size();i++) {
    PyObject* plane = Py_BuildValue("[fff]",sp.planes[i].normal.x,sp.planes[i].normal.y,sp.planes[i].offset);
    PyList_SetItem(res,i,plane);
  }
  return res;
}

/// A fancy version of the normal supportPolygon test.
/// contactPositions is a list of 3-lists giving the contact point positions. 
/// The i'th element in the list frictionCones has length (k*4), and gives the contact
/// force constraints (ax,ay,az,b) where ax*fx+ay*fy+az*fz <= b limits the contact force
/// (fx,fy,fz) at the i'th contact.  Each of the k 4-tuples is laid out sequentially per-contact.
/// 
/// The return value is a list of 3-tuples giving the sorted plane boundaries of the polygon.
/// The format of a plane is (nx,ny,ofs) where (nx,ny) are the outward facing normals, and
/// ofs is the offset from 0.  In other words to test stability of a com [x,y], you can test
/// whether dot([nx,ny],[x,y]) <= ofs  for all planes.
PyObject* supportPolygon(const std::vector<std::vector<double> >& contactPositions,const std::vector<std::vector<double> >& frictionCones)
{
  vector<CustomContactPoint> cps;
  Convert(contactPositions,frictionCones,cps);
  SupportPolygon sp;
  if(!sp.Set(cps,Vector3(0,0,-1))) throw PyException("Numerical problem calculating support polygon?");
  if(sp.vertices.empty()) {
    //empty support polygon
    PyObject* res = PyList_New(1);
    PyObject* invalid = Py_BuildValue("[fff]",0.0,0.0,-1.0);
    PyList_SetItem(res,0,invalid);
    return res;
  }
  PyObject* res = PyList_New(sp.planes.size());
  for(size_t i=0;i<sp.planes.size();i++) {
    PyObject* plane = Py_BuildValue("[fff]",sp.planes[i].normal.x,sp.planes[i].normal.y,sp.planes[i].offset);
    PyList_SetItem(res,i,plane);
  }
  return res;
}


/// Calculates the support polygon (interval)  for a given set of contacts and a downward
/// external force (0,-g). A contact point is given by a list of 4 floats, [x,y,theta,k] as usual.
/// 
/// The return value is a 2-tuple giving the min / max extents of the support polygon.
/// If they are both infinite, the support polygon is empty.
PyObject* supportPolygon2D(const std::vector<std::vector<double> >& contacts)
{
  throw PyException("2D support polygons not implemented yet");
}

PyObject* supportPolygon2D(const std::vector<std::vector<double> >& contacts,const std::vector<std::vector<double> >& frictionCones)
{
  throw PyException("2D support polygons not implemented yet");
}

PyObject* equilibriumTorques(const RobotModel& robot,const std::vector<std::vector<double> >& contacts,const std::vector<int>& links,const std::vector<double>& fext,const std::vector<double>& internalTorques,double norm)
{
  if(robot.robot == NULL) throw PyException("Called with empty robot");
  if(fext.size() != 3) throw PyException("Invalid external force, must be a 3-list");
  if(!internalTorques.empty()) {
    if(internalTorques.size() != robot.robot->links.size())
      throw PyException("Invalid number of internal torques specified");
  }
  vector<ContactPoint> cps;
  CustomContactFormation formation;
  Convert(contacts,cps);
  formation.links = links;
  formation.contacts.resize(cps.size());
  for(size_t i=0;i<cps.size();i++)
    formation.contacts[i].set(cps[i],gStabilityNumFCEdges);
  TorqueSolver ts(*robot.robot,formation);
  ts.SetGravity(Vector3(fext[0],fext[1],fext[2]));
  ts.SetNorm((norm == 0? Inf : norm));
  bool weighted = true;
  ts.Init(weighted);
  if(!internalTorques.empty())
    ts.internalForces.copy(internalTorques);
  if(!ts.Solve()) {
    Py_RETURN_NONE;
  }
  return Py_BuildValue("(NN)",ToPy(ts.t),ToPy(ts.f));
}

PyObject* equilibriumTorques(const RobotModel& robot,const std::vector<std::vector<double> >& contacts,const std::vector<int>& links,const vector<double>& fext,double norm)
{
  vector<double> internalTorques;
  return ::equilibriumTorques(robot,contacts,links,fext,internalTorques,norm);
}




/*************************** IO CODE ***************************************/

bool SubscribeToStream(Geometry3D& g,const char* protocol,const char* name,const char* type)
{
  shared_ptr<AnyCollisionGeometry3D>& geom = *reinterpret_cast<shared_ptr<AnyCollisionGeometry3D>*>(g.geomPtr);
  if(0==strcmp(protocol,"ros")) {
    if(0==strcmp(type,""))
      type = "PointCloud";
    if(0 == strcmp(type,"PointCloud")) {
      if(!g.isStandalone()) {
  RobotWorld& world=*worlds[g.world]->world;
  GetManagedGeometry(world,g.id).RemoveFromCache();
  return GetManagedGeometry(world,g.id).Load((string("ros:PointCloud2//")+string(name)).c_str());
      }
      printf("Warning, attaching to a ROS stream without a ManagedGeometry.\n");
      printf("You will not be able to automatically get updates from ROS.\n");
      if(!geom) 
        geom.reset(new AnyCollisionGeometry3D());
      (*geom) = AnyCollisionGeometry3D(Meshing::PointCloud3D());
      return ROSSubscribePointCloud(geom->AsPointCloud(),name);
      //TODO: update ROS, update the appearance every time the point cloud changes
    }
    else {
      throw PyException("AttachToStream(Geometry3D): Unsupported type argument");
      return false;
    }
  }
  else {
    throw PyException("AttachToStream(Geometry3D): Unsupported protocol argument");
    return false;
  }
}

bool DetachFromStream(const char* protocol,const char* name)
{
  if(0==strcmp(protocol,"ros")) {
    return ROSDetach(name);
  }
  else {
    throw PyException("DetachFromStream: Unsupported protocol argument");
    return false;
  }
}

bool ProcessStreams(const char* protocol)
{
  if((0==strcmp(protocol,"all")&&ROSInitialized()) || 0==strcmp(protocol,"ros"))
    if(ROSSubscribeUpdate()) return true;
  return false;
}

bool WaitForStream(const char* protocol,const char* name,double timeout)
{
  if(0==strcmp(protocol,"ros")) {
    return ROSWaitForUpdate(name,timeout);
  }
  return false;
}

/*
bool PublishToStream(const Vector& x,const char* protocol,const char* name,const char* type);
bool PublishToStream(const RobotModel& robot,const char* protocol,const char* name,const char* type);
bool PublishToStream(const WorldModel& world,const char* protocol,const char* name,const char* type);
bool PublishToStream(const Geometry3D& g,const char* protocol,const char* name,const char* type);
*/

///Exports the WorldModel to a JSON string ready for use in Three.js
std::string ThreeJSGetScene(const WorldModel& w)
{
  if(w.index < 0) return "{}";
  RobotWorld& world = *worlds[w.index]->world;

  AnyCollection obj;
  ThreeJSExport(world,obj);
  std::ostringstream stream;
  stream<<obj;
  return stream.str();
}

///Exports the WorldModel to a JSON string ready for use in Three.js
std::string ThreeJSGetTransforms(const WorldModel& w)
{
  if(w.index < 0) return "{}";
   RobotWorld& world = *worlds[w.index]->world;

   AnyCollection obj;
   ThreeJSExportTransforms(world,obj);
   std::ostringstream stream;
   stream<<obj;
   return stream.str();
}
<|MERGE_RESOLUTION|>--- conflicted
+++ resolved
@@ -374,15 +374,9 @@
   pc.properties.resize(gpc.points.size()*gpc.propertyNames.size());
   for(size_t i=0;i<gpc.points.size();i++) 
     gpc.points[i].get(pc.vertices[i*3],pc.vertices[i*3+1],pc.vertices[i*3+2]);
-<<<<<<< HEAD
   if(!gpc.propertyNames.empty()) {
     for(size_t i=0;i<gpc.points.size();i++)
       gpc.properties[i].getCopy(&pc.properties[i*gpc.propertyNames.size()]);
-=======
-    if(!gpc.properties[i].empty()){
-      gpc.properties[i].getCopy(&pc.properties[i*gpc.propertyNames.size()]);
-    }
->>>>>>> a98a668c
   }
   pc.settings = gpc.settings;
 }
