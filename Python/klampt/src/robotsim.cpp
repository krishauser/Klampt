#include <vector>
#include <string>
#include "robotsim.h"
#include "widget.h"
#include "Control/Command.h"
#include "Control/PathController.h"
#include "Control/FeedforwardController.h"
#include "Control/LoggingController.h"
#include "Planning/RobotCSpace.h"
#include "Simulation/WorldSimulation.h"
#include "Modeling/Interpolate.h"
#include "Planning/RobotCSpace.h"
#include "IO/XmlWorld.h"
#include "IO/XmlODE.h"
#include "IO/ROS.h"
#include <KrisLibrary/robotics/NewtonEuler.h>
#include <KrisLibrary/robotics/Stability.h>
#include <KrisLibrary/robotics/TorqueSolver.h>
#include <KrisLibrary/meshing/PointCloud.h>
#include <KrisLibrary/GLdraw/drawextra.h>
#include <KrisLibrary/GLdraw/drawMesh.h>
#include <KrisLibrary/GLdraw/Widget.h>
#include <KrisLibrary/GLdraw/TransformWidget.h>
#include "View/ObjectPoseWidget.h"
#include "View/RobotPoseWidget.h"
#include <KrisLibrary/utils/AnyCollection.h>
#include <KrisLibrary/utils/stringutils.h>
#include <ode/ode.h>
#include "pyerr.h"
#include "pyconvert.h"
#include <fstream>
#include "IO/three.js.h" //to get JSON - DJZ
#ifndef WIN32
#include <unistd.h>
#endif //WIN32

/***************************  GLOBALS: REFERENCING TO KLAMPT C++ CODE ***************************************/

/// Internally used.
struct WorldData
{
  RobotWorld* world;
  bool worldExternal;
  XmlWorld xmlWorld;
  int refCount;
};

/// Internally used.
struct SimData
{
  WorldSimulation sim;
};


/// Internally used.
struct WidgetData
{
  SmartPointer<GLDraw::Widget> widget;
  int refCount;
};


static vector<SmartPointer<WorldData> > worlds;
static list<int> worldDeleteList;

static vector<SmartPointer<SimData> > sims;
static list<int> simDeleteList;

static vector<WidgetData> widgets;
static list<int> widgetDeleteList;

static bool gEnableCollisionInitialization = false;

static int gStabilityNumFCEdges = 4;

int createWorld(RobotWorld* ptr=NULL)
{
  if(worldDeleteList.empty()) {
    worlds.push_back(new WorldData);
    if(ptr) {
      worlds.back()->world = ptr;
      worlds.back()->worldExternal = true;
    }
    else {
      worlds.back()->world = new RobotWorld;
      worlds.back()->worldExternal = false;
    }
    worlds.back()->refCount = 1;
    return (int)(worlds.size()-1);
  }
  else {
    int index = worldDeleteList.front();
    worldDeleteList.erase(worldDeleteList.begin());
    worlds[index] = new WorldData;
    if(ptr) {
      worlds[index]->world = ptr;
      worlds[index]->worldExternal = true;
    }
    else {
      worlds[index]->world = new RobotWorld;
      worlds[index]->worldExternal = false;
    }
    worlds[index]->refCount = 1;
    return index;
  }
}

void derefWorld(int index)
{
  if(worlds.empty()) {
    //may have already cleared module...
    return;
  }
  if(index < 0 || index >= (int)worlds.size())
    throw PyException("Invalid world index");
  if(!worlds[index])
    throw PyException("Invalid dereference");
  if(worlds[index]->refCount <= 0)
    throw PyException("Invalid dereference");

  worlds[index]->refCount--;
  //printf("Deref world %d: count %d\n",index,worlds[index]->refCount);
  if(worlds[index]->refCount == 0) {
    //printf("Deleting world %d\n",index);
    if(!worlds[index]->worldExternal)
      delete worlds[index]->world;
    worlds[index] = NULL;
    worldDeleteList.push_back(index);
  }
}

void refWorld(int index)
{
  if(index < 0 || index >= (int)worlds.size())
    throw PyException("Invalid world index");
  if(!worlds[index])
    throw PyException("Invalid dereference");
  worlds[index]->refCount++;
  //printf("Ref world %d: count %d\n",index,worlds[index]->refCount);
}

int createSim()
{
  if(simDeleteList.empty()) {
    sims.push_back(new SimData);
    return (int)(sims.size()-1);
  }
  else {
    int index = simDeleteList.front();
    simDeleteList.erase(simDeleteList.begin());
    sims[index] = new SimData;
    return index;
  }
}

void destroySim(int index)
{
  if(worlds.empty()) {
    //may have already cleared module...
    return;
  }
  if(index < 0 || index >= (int)sims.size())
    throw PyException("Invalid sim index");
  if(!sims[index])
    throw PyException("Invalid sim index");

  sims[index] = NULL;
  simDeleteList.push_back(index);
}

int createWidget()
{
  if(widgetDeleteList.empty()) {
    widgets.resize(widgets.size()+1);
    widgets.back().refCount = 1;
    //printf("Creating widget %d, ref count %d\n",widgets.size()-1,1);
    return (int)(widgets.size()-1);
  }
  else {
    int index = widgetDeleteList.front();
    widgetDeleteList.erase(widgetDeleteList.begin());
    widgets[index].widget = NULL;
    widgets[index].refCount = 1;
    //printf("Creating widget %d, ref count %d\n",index,1);
    return index;
  }
}

void derefWidget(int index)
{
  if(index < 0 || index >= (int)widgets.size())
    throw PyException("Invalid widget index");
  if(widgets[index].refCount <= 0)
    throw PyException("Invalid dereference");

  widgets[index].refCount--;
  //printf("Deref widget %d: count %d\n",index,widgets[index].refCount);
  if(widgets[index].refCount == 0) {
    //printf("Deleting widget %d\n",index);
    widgets[index].widget = NULL;
    widgetDeleteList.push_back(index);
  }
}

void refWidget(int index)
{
  if(index < 0 || index >= (int)widgets.size())
    throw PyException("Invalid widget index");
  widgets[index].refCount++;
  //printf("Ref widget %d: count %d\n",index,widgets[index].refCount);
}

//cleans up internal data structures
void destroy()
{
  for(size_t i=0;i<sims.size();i++)
    sims[i] = NULL;
  for(size_t i=0;i<worlds.size();i++)
    worlds[i] = NULL;
  simDeleteList.clear();
  worldDeleteList.clear();
  sims.resize(0);
  worlds.resize(0);
  ManagedGeometry::manager.Clear();
}

void setRandomSeed(int seed)
{
  Math::Srand(seed);
}


/***************************  GEOMETRY CODE ***************************************/

ManagedGeometry& GetManagedGeometry(RobotWorld& world,int id)
{
  if(id < 0) {
    fprintf(stderr,"GetManagedGeometry(): Invalid ID: %d\n",id);
    return world.robots[0]->geomManagers[0];
  }
  int terrain = world.IsTerrain(id);
  if(terrain >= 0)
    return world.terrains[terrain]->geometry;
  int rigidObject = world.IsRigidObject(id);
  if(rigidObject >= 0)
    return world.rigidObjects[rigidObject]->geometry;
  pair<int,int> robotLink = world.IsRobotLink(id);
  if(robotLink.first >= 0) {
    return world.robots[robotLink.first]->geomManagers[robotLink.second];
  }
  fprintf(stderr,"GetManagedGeometry(): Invalid ID: %d\n",id);
  return world.robots[0]->geomManagers[0];
}


class ManualOverrideController : public RobotController
{
 public:
  ManualOverrideController(Robot& robot,const SmartPointer<RobotController>& _base)
    :RobotController(robot),base(_base),override(false)
  {}
  virtual const char* Type() const { return "ManualOverrideController"; }
  virtual void Update(Real dt);

  virtual bool ReadState(File& f);
  virtual bool WriteState(File& f) const;

  //getters/setters
  virtual map<string,string> Settings() const { return base->Settings(); }
  virtual bool GetSetting(const string& name,string& str) const { return base->GetSetting(name,str); }
  virtual bool SetSetting(const string& name,const string& str) { return base->SetSetting(name,str); }

  virtual vector<string> Commands() const { return base->Commands(); }
  virtual bool SendCommand(const string& name,const string& str) { return base->SendCommand(name,str); }

  SmartPointer<RobotController> base;
  bool override;
};

bool ManualOverrideController::ReadState(File& f)
{
  if(!ReadFile(f,override)) return false;
  if(!override) return base->ReadState(f);
  return RobotController::ReadState(f);
}

bool ManualOverrideController::WriteState(File& f) const
{
  if(!WriteFile(f,override)) return false;
  if(!override) return base->WriteState(f);
  return RobotController::WriteState(f);
}

void ManualOverrideController::Update(Real dt)
{
  if(!override) {
    base->time = time;
    base->command = command;
    base->sensors = sensors;
    base->Update(dt);
    return;
  }
  else {
    //keep existing commands
  }
  RobotController::Update(dt);
}


typedef ManualOverrideController MyController;
inline MyController* MakeController(Robot* robot)
{
  ManualOverrideController* lc=new ManualOverrideController(*robot,MakeDefaultController(robot));
  return lc;
}
inline PolynomialPathController* GetPathController(RobotController* controller)
{
  MyController* mc=dynamic_cast<MyController*>(controller);
  if(!mc) {
    throw PyException("Not using the default manual override controller");
  }
  LoggingController* lc=dynamic_cast<LoggingController*>((RobotController*)mc->base);
  if(!lc) {
    throw PyException("Not using the default robot controller");
  }
  FeedforwardController* ffc=dynamic_cast<FeedforwardController*>((RobotController*)lc->base);
  PolynomialPathController* pc=dynamic_cast<PolynomialPathController*>((RobotController*)ffc->base);
  return pc;
}
inline PolynomialMotionQueue* GetMotionQueue(RobotController* controller)
{
  return GetPathController(controller);
}


void GetMesh(const Geometry::AnyCollisionGeometry3D& geom,TriangleMesh& tmesh)
{
  Assert(geom.type == Geometry::AnyGeometry3D::TriangleMesh);
  const Meshing::TriMesh& mesh = geom.AsTriangleMesh();
  tmesh.indices.resize(mesh.tris.size()*3);
  tmesh.vertices.resize(mesh.verts.size()*3);
  for(size_t i=0;i<mesh.tris.size();i++) {
    tmesh.indices[i*3] = mesh.tris[i].a;
    tmesh.indices[i*3+1] = mesh.tris[i].b;
    tmesh.indices[i*3+2] = mesh.tris[i].c;
  }
  for(size_t i=0;i<mesh.verts.size();i++) {
    mesh.verts[i].get(tmesh.vertices[i*3],tmesh.vertices[i*3+1],tmesh.vertices[i*3+2]);
  }
}

void GetMesh(const TriangleMesh& tmesh,Geometry::AnyCollisionGeometry3D& geom)
{
  Meshing::TriMesh mesh;
  mesh.tris.resize(tmesh.indices.size()/3);
  mesh.verts.resize(tmesh.vertices.size()/3);
  for(size_t i=0;i<mesh.tris.size();i++)
    mesh.tris[i].set(tmesh.indices[i*3],tmesh.indices[i*3+1],tmesh.indices[i*3+2]);
  for(size_t i=0;i<mesh.verts.size();i++)
    mesh.verts[i].set(tmesh.vertices[i*3],tmesh.vertices[i*3+1],tmesh.vertices[i*3+2]);
  geom = mesh;
  geom.ClearCollisionData();
}


void GetPointCloud(const Geometry::AnyCollisionGeometry3D& geom,PointCloud& pc)
{
  Assert(geom.type == Geometry::AnyGeometry3D::PointCloud);
  const Meshing::PointCloud3D& gpc = geom.AsPointCloud();
  pc.vertices.resize(gpc.points.size()*3);
  pc.propertyNames = gpc.propertyNames;
  pc.properties.resize(gpc.points.size()*gpc.propertyNames.size());
  for(size_t i=0;i<gpc.points.size();i++) {
    gpc.points[i].get(pc.vertices[i*3],pc.vertices[i*3+1],pc.vertices[i*3+2]);
    gpc.properties[i].getCopy(&pc.properties[i*gpc.propertyNames.size()]);
  }
  pc.settings = gpc.settings;
}

void GetPointCloud(const PointCloud& pc,Geometry::AnyCollisionGeometry3D& geom)
{
  Meshing::PointCloud3D gpc;
  gpc.points.resize(pc.vertices.size()/3);
  for(size_t i=0;i<gpc.points.size();i++)
    gpc.points[i].set(pc.vertices[i*3],pc.vertices[i*3+1],pc.vertices[i*3+2]);
  gpc.propertyNames = pc.propertyNames;
  if(pc.propertyNames.size() > 0) {
    gpc.properties.resize(pc.properties.size() / pc.propertyNames.size());
    for(size_t i=0;i<gpc.properties.size();i++) {
      gpc.properties[i].resize(pc.propertyNames.size());
      gpc.properties[i].copy(&pc.properties[i*pc.propertyNames.size()]);
    }
  }
  gpc.settings = pc.settings;
  //printf("Copying PointCloud to geometry, %d points\n",(int)gpc.points.size());
  geom = gpc;
  geom.ClearCollisionData();
}

void GeometricPrimitive::setPoint(const double pt[3])
{
  type = "Point";
  properties.resize(3);
  copy(pt,pt+3,properties.begin());
}

void GeometricPrimitive::setSphere(const double c[3],double r)
{
  type = "Sphere";
  properties.resize(4);
  copy(c,c+3,properties.begin());
}

void GeometricPrimitive::setSegment(const double a[3],const double b[3])
{
  type = "Segment";
  properties.resize(6);
  copy(a,a+3,properties.begin());
  copy(b,b+3,properties.begin()+3);
}

void GeometricPrimitive::setAABB(const double bmin[3],const double bmax[3])
{
  type = "AABB";
  properties.resize(6);
  copy(bmin,bmin+3,properties.begin());
  copy(bmax,bmax+3,properties.begin()+3);
}

bool GeometricPrimitive::loadString(const char* str)
{
  vector<string> items = Split(str," \t\n");
  type = items[0];
  properties.resize(items.size()-1);
  for(size_t i=1;i<items.size();i++)
    if(!LexicalCast<double>(items[i],properties[i-1])) {
      fprintf(stderr,"GeometricPrimitive::loadString: could not parse item %d: \"%s\"\n",(int)i,items[i].c_str());
      return false;
    }
  return true;
}

std::string GeometricPrimitive::saveString() const
{
  stringstream ss;
  ss<<type<<" ";
  for(size_t i=0;i<properties.size();i++)
    ss<<properties[i]<<" ";
  return ss.str();
}


Geometry3D::Geometry3D()
  :world(-1),id(-1),geomPtr(NULL)
{
  geomPtr = new SmartPointer<AnyCollisionGeometry3D>();
}

Geometry3D::Geometry3D(const Geometry3D& rhs)
  :world(rhs.world),id(rhs.id),geomPtr(NULL)
{
  SmartPointer<AnyCollisionGeometry3D>* geom = reinterpret_cast<SmartPointer<AnyCollisionGeometry3D>*>(rhs.geomPtr);
  if(*geom != NULL)
    geomPtr = new SmartPointer<AnyCollisionGeometry3D>(*geom);
  else
    geomPtr = new SmartPointer<AnyCollisionGeometry3D>();
}

Geometry3D::Geometry3D(const GeometricPrimitive& rhs)
  :world(-1),id(-1),geomPtr(NULL)
{
  geomPtr = new SmartPointer<AnyCollisionGeometry3D>();
  setGeometricPrimitive(rhs);
}

Geometry3D::Geometry3D(const TriangleMesh& rhs)
  :world(-1),id(-1),geomPtr(NULL)
{
  geomPtr = new SmartPointer<AnyCollisionGeometry3D>();
  setTriangleMesh(rhs);
}

Geometry3D::Geometry3D(const PointCloud& rhs)
  :world(-1),id(-1),geomPtr(NULL)
{
  geomPtr = new SmartPointer<AnyCollisionGeometry3D>();
  setPointCloud(rhs);
}

Geometry3D::~Geometry3D()
{
  free();
  SmartPointer<AnyCollisionGeometry3D>* geom = reinterpret_cast<SmartPointer<AnyCollisionGeometry3D>*>(geomPtr);
  delete geom;
}

const Geometry3D& Geometry3D::operator = (const Geometry3D& rhs)
{
  free();
  world = rhs.world;
  id = rhs.id;
  SmartPointer<AnyCollisionGeometry3D>* geom = reinterpret_cast<SmartPointer<AnyCollisionGeometry3D>*>(geomPtr);
  SmartPointer<AnyCollisionGeometry3D>* geom2 = reinterpret_cast<SmartPointer<AnyCollisionGeometry3D>*>(rhs.geomPtr);
  *geom = *geom2;
  return *this;
} 

bool Geometry3D::isStandalone()
{
  return (world < 0);
}

Geometry3D Geometry3D::clone()
{
  Geometry3D res;
  SmartPointer<AnyCollisionGeometry3D>& geom = *reinterpret_cast<SmartPointer<AnyCollisionGeometry3D>*>(geomPtr);
  SmartPointer<AnyCollisionGeometry3D>& resgeom = *reinterpret_cast<SmartPointer<AnyCollisionGeometry3D>*>(res.geomPtr);
  if(geom != NULL) {
    resgeom = new AnyCollisionGeometry3D(*geom);
  }
  return res;
}

void Geometry3D::set(const Geometry3D& g)
{
  SmartPointer<AnyCollisionGeometry3D>& geom = *reinterpret_cast<SmartPointer<AnyCollisionGeometry3D>*>(geomPtr);
  const SmartPointer<AnyCollisionGeometry3D>& ggeom = *reinterpret_cast<SmartPointer<AnyCollisionGeometry3D>*>(g.geomPtr);
  ManagedGeometry* mgeom = NULL;
  if(!isStandalone()) {
    RobotWorld& world = *worlds[this->world]->world;
    mgeom = &GetManagedGeometry(world,id);
  }
  if(geom == NULL) {
    if(mgeom) {
      geom = mgeom->CreateEmpty();
    }
    else
      geom = new AnyCollisionGeometry3D();
  }
  else
    Assert(&*geom == &*mgeom);
  *geom = *ggeom;
  //geom->ClearCollisionData();
  if(mgeom) {
    //update the display list / cache
    mgeom->OnGeometryChange();
    mgeom->RemoveFromCache();
  }
}

void Geometry3D::free()
{
  SmartPointer<AnyCollisionGeometry3D>* geom = reinterpret_cast<SmartPointer<AnyCollisionGeometry3D>*>(geomPtr);  
  if(isStandalone() && *geom) {
    //printf("Geometry3D(): Freeing standalone geometry\n");
    *geom = NULL;
  }
  world = -1;
  id = -1;

  delete geom;
  geomPtr = new SmartPointer<AnyCollisionGeometry3D>;
}

string Geometry3D::type()
{
  SmartPointer<AnyCollisionGeometry3D>& geom = *reinterpret_cast<SmartPointer<AnyCollisionGeometry3D>*>(geomPtr);
  if(!geom) return "";
  if(geom->Empty()) return "";
  return geom->TypeName();
}

bool Geometry3D::empty()
{
  SmartPointer<AnyCollisionGeometry3D>& geom = *reinterpret_cast<SmartPointer<AnyCollisionGeometry3D>*>(geomPtr);  
  if(!geom) return true;
  if(geom->Empty()) return true;
  return false;
}

TriangleMesh Geometry3D::getTriangleMesh()
{
  SmartPointer<AnyCollisionGeometry3D>& geom = *reinterpret_cast<SmartPointer<AnyCollisionGeometry3D>*>(geomPtr);
  TriangleMesh mesh;
  if(geom) {
    GetMesh(*geom,mesh);
  }
  return mesh;
}


GeometricPrimitive Geometry3D::getGeometricPrimitive()
{
  SmartPointer<AnyCollisionGeometry3D>& geom = *reinterpret_cast<SmartPointer<AnyCollisionGeometry3D>*>(geomPtr);
  if(!geom) return GeometricPrimitive();
  stringstream ss;
  ss<<geom->AsPrimitive();
  GeometricPrimitive prim;
  bool res=prim.loadString(ss.str().c_str());
  if(!res) {
    throw PyException("Internal error, geometric primitive conversion");
  }
  return prim;
}


void Geometry3D::setTriangleMesh(const TriangleMesh& mesh)
{
  SmartPointer<AnyCollisionGeometry3D>& geom = *reinterpret_cast<SmartPointer<AnyCollisionGeometry3D>*>(geomPtr);
  ManagedGeometry* mgeom = NULL;
  if(!isStandalone()) {
    RobotWorld& world = *worlds[this->world]->world;
    mgeom = &GetManagedGeometry(world,id);
  }
  if(geom == NULL) {
    if(mgeom) 
      geom = mgeom->CreateEmpty();
    else
      geom = new AnyCollisionGeometry3D();
  }
  GetMesh(mesh,*geom);
  if(mgeom) {
    //update the display list / cache
    mgeom->OnGeometryChange();
    mgeom->RemoveFromCache();
  }
}

void Geometry3D::setGroup()
{
  SmartPointer<AnyCollisionGeometry3D>& geom = *reinterpret_cast<SmartPointer<AnyCollisionGeometry3D>*>(geomPtr);
  ManagedGeometry* mgeom = NULL;
  if(!isStandalone()) {
    RobotWorld& world = *worlds[this->world]->world;
    mgeom = &GetManagedGeometry(world,id);
  }
  if(geom == NULL) {
    if(mgeom) 
      geom = mgeom->CreateEmpty();
    else
      geom = new AnyCollisionGeometry3D();
  }
  *geom = AnyCollisionGeometry3D(vector<Geometry::AnyGeometry3D>());
  geom->ReinitCollisionData();
}

Geometry3D Geometry3D::getElement(int element)
{
  SmartPointer<AnyCollisionGeometry3D>& geom = *reinterpret_cast<SmartPointer<AnyCollisionGeometry3D>*>(geomPtr);
  if(!geom) 
    throw PyException("Geometry is empty");
  if(geom->type != AnyCollisionGeometry3D::Group)
    throw PyException("Not a group geometry");
  vector<AnyCollisionGeometry3D>& data = geom->GroupCollisionData();
  if(element < 0 || element >= (int)data.size())
    throw PyException("Invalid element specified");
  Geometry3D res;
  SmartPointer<AnyCollisionGeometry3D>& rgeom = *reinterpret_cast<SmartPointer<AnyCollisionGeometry3D>*>(res.geomPtr);
  *rgeom = data[element];
  return res;
}

void Geometry3D::setElement(int element,const Geometry3D& rhs)
{
  SmartPointer<AnyCollisionGeometry3D>& rgeom = *reinterpret_cast<SmartPointer<AnyCollisionGeometry3D>*>(rhs.geomPtr);
  if(rgeom == NULL) 
    throw PyException("Setting an element to an empty geometry?");
  rgeom->InitCollisionData();

  SmartPointer<AnyCollisionGeometry3D>& geom = *reinterpret_cast<SmartPointer<AnyCollisionGeometry3D>*>(geomPtr);
  if(!geom) 
    throw PyException("Geometry is empty");
  if(geom->type != AnyCollisionGeometry3D::Group)
    throw PyException("Not a group geometry");
  vector<AnyGeometry3D>& data = geom->AsGroup();
  if(element < 0 || element > (int)data.size())
    throw PyException("Invalid element specified");
  Assert(rhs.geomPtr != NULL);
  vector<AnyCollisionGeometry3D>& cdata = geom->GroupCollisionData();
  
  if(element == (int)data.size()) {
    data.push_back(*rgeom);
    cdata.push_back(*rgeom);
  }
  else {
    data[element] = *rgeom;
    cdata[element] = *rgeom;
  }
}

int Geometry3D::numElements()
{
  SmartPointer<AnyCollisionGeometry3D>& geom = *reinterpret_cast<SmartPointer<AnyCollisionGeometry3D>*>(geomPtr);
  if(!geom) 
    throw PyException("Geometry is empty");
  if(geom->type != AnyCollisionGeometry3D::Group)
    throw PyException("Not a group geometry");
  vector<AnyGeometry3D>& data = geom->AsGroup();
  return (int)data.size();
}


PointCloud Geometry3D::getPointCloud()
{
  SmartPointer<AnyCollisionGeometry3D>& geom = *reinterpret_cast<SmartPointer<AnyCollisionGeometry3D>*>(geomPtr);
  PointCloud pc;
  if(geom) {
    GetPointCloud(*geom,pc);
  }
  return pc;
}

void Geometry3D::setPointCloud(const PointCloud& pc)
{
  SmartPointer<AnyCollisionGeometry3D>& geom = *reinterpret_cast<SmartPointer<AnyCollisionGeometry3D>*>(geomPtr);
  ManagedGeometry* mgeom = NULL;
  if(!isStandalone()) {
    RobotWorld& world = *worlds[this->world]->world;
    mgeom = &GetManagedGeometry(world,id);
  }
  if(geom == NULL) {
    if(mgeom) {
      geom = mgeom->CreateEmpty();
    }
    else
      geom = new AnyCollisionGeometry3D();
  }
  GetPointCloud(pc,*geom);
  //this is already called
  //geom->ClearCollisionData();
  if(mgeom) {
    //update the display list / cache
    mgeom->OnGeometryChange();
    mgeom->RemoveFromCache();
  }
}

void Geometry3D::setGeometricPrimitive(const GeometricPrimitive& prim)
{
  SmartPointer<AnyCollisionGeometry3D>& geom = *reinterpret_cast<SmartPointer<AnyCollisionGeometry3D>*>(geomPtr);  
  ManagedGeometry* mgeom = NULL;
  if(!isStandalone()) {
    RobotWorld& world = *worlds[this->world]->world;
    mgeom = &GetManagedGeometry(world,id);
  }
  if(geom == NULL) {
    if(mgeom) {
      geom = mgeom->CreateEmpty();
    }
    else
      geom = new AnyCollisionGeometry3D();
  }
  stringstream ss(prim.saveString());
  GeometricPrimitive3D g;
  ss>>g;
  if(!ss) {
    throw PyException("Internal error, can't read geometric primitive?");
  }
  *geom = g;
  geom->ClearCollisionData();
  if(mgeom) {
    //update the display list / cache
    mgeom->OnGeometryChange();
    mgeom->RemoveFromCache();
  }
}


bool Geometry3D::loadFile(const char* fn)
{
  SmartPointer<AnyCollisionGeometry3D>& geom = *reinterpret_cast<SmartPointer<AnyCollisionGeometry3D>*>(geomPtr);
  if(isStandalone()) {
    if(!geom) {
      geom = new AnyCollisionGeometry3D();
    }
    if(!geom->Load(fn)) return false;
    return true;
  }
  else {
    assert(id >= 0);
    //use the manager, this will automatically figure out caching and
    //appearance stuff
    RobotWorld& world = *worlds[this->world]->world;
    ManagedGeometry* mgeom = NULL;
    mgeom = &GetManagedGeometry(world,id);
    if(mgeom->Load(fn)) {
      geom = SmartPointer<Geometry::AnyCollisionGeometry3D>(*mgeom);
      return true;
    }
    return false;
  }
}

bool Geometry3D::attachToStream(const char* protocol,const char* name,const char* type)
{
  SmartPointer<AnyCollisionGeometry3D>& geom = *reinterpret_cast<SmartPointer<AnyCollisionGeometry3D>*>(geomPtr);
  if(0==strcmp(protocol,"ros")) {
    if(0==strcmp(type,""))
      type = "PointCloud";
    if(0 == strcmp(type,"PointCloud")) {
      if(!isStandalone()) {
	RobotWorld& world=*worlds[this->world]->world;
	GetManagedGeometry(world,id).RemoveFromCache();
	return GetManagedGeometry(world,id).Load((string("ros:PointCloud2//")+string(name)).c_str());
      }
      printf("Warning, attaching to a ROS stream without a ManagedGeometry.\n");
      printf("You will not be able to automatically get updates from ROS.\n");
      if(!geom) 
        geom = new AnyCollisionGeometry3D();
      (*geom) = AnyCollisionGeometry3D(Meshing::PointCloud3D());
      return ROSSubscribePointCloud(geom->AsPointCloud(),name);
      //TODO: update ROS, update the appearance every time the point cloud changes
    }
    else {
      throw PyException("Geometry3D::attachToStream: Unsupported type argument");
      return false;
    }
  }
  else {
    throw PyException("Geometry3D::attachToStream: Unsupported protocol argument");
    return false;
  }
}

bool Geometry3D::detachFromStream(const char* protocol,const char* name)
{
  if(0==strcmp(protocol,"ros")) {
    return ROSDetach(name);
  }
  else {
    throw PyException("Geometry3D::detachFromStream: Unsupported protocol argument");
    return false;
  }
}


bool Geometry3D::saveFile(const char* fn)
{
  SmartPointer<AnyCollisionGeometry3D>& geom = *reinterpret_cast<SmartPointer<AnyCollisionGeometry3D>*>(geomPtr);
  if(!geom) return false;
  return geom->Save(fn);
}


void Geometry3D::setCurrentTransform(const double R[9],const double t[3])
{
  SmartPointer<AnyCollisionGeometry3D>& geom = *reinterpret_cast<SmartPointer<AnyCollisionGeometry3D>*>(geomPtr);
  if(!geom) return;
  RigidTransform T;
  T.R.set(R);
  T.t.set(t);
  geom->SetTransform(T);
}

void Geometry3D::getCurrentTransform(double out[9],double out2[3])
{
  RigidTransform T;
  SmartPointer<AnyCollisionGeometry3D>& geom = *reinterpret_cast<SmartPointer<AnyCollisionGeometry3D>*>(geomPtr);
  if(!geom) {
    T.setIdentity();
    return;
  }
  else
    T = geom->GetTransform();
  T.R.get(out);
  T.t.get(out2);
}

void Geometry3D::scale(double s)
{
  scale(s,s,s);
}

void Geometry3D::scale(double sx,double sy,double sz)
{
  Matrix3 R;
  R.setZero();
  R(0,0) = sx;
  R(1,1) = sy;
  R(2,2) = sz;
  const double t[3]={0,0,0};
  transform(R,t);
}

void Geometry3D::rotate(const double R[9])
{
  const double t[3]={0,0,0};
  transform(R,t);
}

void Geometry3D::translate(const double t[3])
{
  Matrix3 R;
  R.setIdentity();
  transform(R,t);
}

void Geometry3D::transform(const double R[9],const double t[3])
{
  SmartPointer<AnyCollisionGeometry3D>& geom = *reinterpret_cast<SmartPointer<AnyCollisionGeometry3D>*>(geomPtr);
  RigidTransform T;
  T.R.set(R);
  T.t.set(t);
  geom->Transform(T);
  geom->ClearCollisionData();

  if(!isStandalone()) {
    //update the display list / cache
    RobotWorld& world=*worlds[this->world]->world;
    ManagedGeometry* mgeom = &GetManagedGeometry(world,id);
    mgeom->OnGeometryChange();
    mgeom->RemoveFromCache();
  }
}

void Geometry3D::setCollisionMargin(double margin)
{
  SmartPointer<AnyCollisionGeometry3D>& geom = *reinterpret_cast<SmartPointer<AnyCollisionGeometry3D>*>(geomPtr);
  if(!geom) return;
  geom->margin = margin;
}

double Geometry3D::getCollisionMargin()
{
  SmartPointer<AnyCollisionGeometry3D>& geom = *reinterpret_cast<SmartPointer<AnyCollisionGeometry3D>*>(geomPtr);
  if(!geom) return 0;
  return geom->margin;
}

void Geometry3D::getBB(double out[3],double out2[3])
{
  SmartPointer<AnyCollisionGeometry3D>& geom = *reinterpret_cast<SmartPointer<AnyCollisionGeometry3D>*>(geomPtr);
  if(!geom) {
    out[0] = out[1] = out[2] = Inf;
    out2[0] = out2[1] = out2[2] = -Inf;
    return;
  }
  AABB3D bb = geom->GetAABB();
  bb.bmin.get(out);
  bb.bmax.get(out2);
}

bool Geometry3D::collides(const Geometry3D& other)
{
  SmartPointer<AnyCollisionGeometry3D>& geom = *reinterpret_cast<SmartPointer<AnyCollisionGeometry3D>*>(geomPtr);
  SmartPointer<AnyCollisionGeometry3D>& geom2 = *reinterpret_cast<SmartPointer<AnyCollisionGeometry3D>*>(other.geomPtr);
  if(!geom || !geom2) return false;
  return geom->Collides(*geom2);
}

bool Geometry3D::withinDistance(const Geometry3D& other,double tol)
{
  SmartPointer<AnyCollisionGeometry3D>& geom = *reinterpret_cast<SmartPointer<AnyCollisionGeometry3D>*>(geomPtr);
  SmartPointer<AnyCollisionGeometry3D>& geom2 = *reinterpret_cast<SmartPointer<AnyCollisionGeometry3D>*>(other.geomPtr);
  if(!geom || !geom2) return false;
  return geom->WithinDistance(*geom2,tol);
}

double Geometry3D::distance(const Geometry3D& other,double relErr,double absErr)
{
  SmartPointer<AnyCollisionGeometry3D>& geom = *reinterpret_cast<SmartPointer<AnyCollisionGeometry3D>*>(geomPtr);
  SmartPointer<AnyCollisionGeometry3D>& geom2 = *reinterpret_cast<SmartPointer<AnyCollisionGeometry3D>*>(other.geomPtr);
  if(!geom || !geom2) return 0;
  AnyCollisionQuery q(*geom,*geom2);
  return q.Distance(relErr,absErr);
}

bool Geometry3D::closestPoint(const double pt[3],double out[3])
{
  SmartPointer<AnyCollisionGeometry3D>& geom = *reinterpret_cast<SmartPointer<AnyCollisionGeometry3D>*>(geomPtr);
  if(!geom) return false;
  Vector3 vout;
  Real d = geom->Distance(Vector3(pt),vout);
  if(IsInf(d)) return false;
  vout.get(out);
  return true;
}

bool Geometry3D::rayCast(const double s[3],const double d[3],double out[3])
{
  SmartPointer<AnyCollisionGeometry3D>& geom = *reinterpret_cast<SmartPointer<AnyCollisionGeometry3D>*>(geomPtr);
  if(!geom) return false;
  Ray3D r;
  r.source.set(s);
  r.direction.set(d);
  Real distance;
  if(geom->RayCast(r,&distance)) {
    Vector3 pt = r.source + r.direction*distance;
    pt.get(out);
    return true;
  }
  return false;
}

//KH: note: pointer gymnastics necessary to allow appearances to refer to temporary appearances as well as references to world, while also
//exposing an opaque pointer in appearance.h
Appearance::Appearance()
  :world(-1),id(-1),appearancePtr(NULL)
{
  appearancePtr = new SmartPointer<GLDraw::GeometryAppearance>;
}

Appearance::Appearance(const Appearance& rhs)
  :world(rhs.world),id(rhs.id),appearancePtr(NULL)
{
  SmartPointer<GLDraw::GeometryAppearance>* geom = reinterpret_cast<SmartPointer<GLDraw::GeometryAppearance>*>(rhs.appearancePtr);
  appearancePtr = new SmartPointer<GLDraw::GeometryAppearance>(*geom);
}

Appearance::~Appearance()
{
  free();
  SmartPointer<GLDraw::GeometryAppearance>* app = reinterpret_cast<SmartPointer<GLDraw::GeometryAppearance>*>(appearancePtr);
  delete app;
}

const Appearance& Appearance::operator = (const Appearance& rhs)
{
  free();
  world = rhs.world;
  id = rhs.id;
  SmartPointer<GLDraw::GeometryAppearance>* geom = reinterpret_cast<SmartPointer<GLDraw::GeometryAppearance>*>(appearancePtr);
  SmartPointer<GLDraw::GeometryAppearance>* geom2 = reinterpret_cast<SmartPointer<GLDraw::GeometryAppearance>*>(rhs.appearancePtr);
  *geom = *geom2;
  return *this;
} 


void Appearance::refresh(bool deep)
{
  SmartPointer<GLDraw::GeometryAppearance>& app = *reinterpret_cast<SmartPointer<GLDraw::GeometryAppearance>*>(appearancePtr);
  if(!app) return;
  if(!isStandalone()) {
    ManagedGeometry& geom = GetManagedGeometry(*worlds[this->world]->world,id);
    if(geom.IsDynamicGeometry()) {
      if(geom.DynamicGeometryUpdate()) return;
      return;
    }
  }
  if(deep && app->geom != NULL) 
    app->Set(*app->geom);
  else
    app->Refresh();
}

bool Appearance::isStandalone()
{
  return (world < 0);
}

Appearance Appearance::clone()
{
  Appearance res;
  SmartPointer<GLDraw::GeometryAppearance>& app = *reinterpret_cast<SmartPointer<GLDraw::GeometryAppearance>*>(appearancePtr);
  SmartPointer<GLDraw::GeometryAppearance>& resapp = *reinterpret_cast<SmartPointer<GLDraw::GeometryAppearance>*>(res.appearancePtr);
  if(app != NULL) {
    resapp = new GLDraw::GeometryAppearance(*app);
  }
  return res;
}

void Appearance::set(const Appearance& g)
{
  SmartPointer<GLDraw::GeometryAppearance>& app = *reinterpret_cast<SmartPointer<GLDraw::GeometryAppearance>*>(appearancePtr);
  SmartPointer<GLDraw::GeometryAppearance>& gapp = *reinterpret_cast<SmartPointer<GLDraw::GeometryAppearance>*>(g.appearancePtr);

  if(!isStandalone()) {
    //need to detach from other geometries that might be sharing this appearance
    RobotWorld& world=*worlds[this->world]->world;
    GetManagedGeometry(world,id).SetUniqueAppearance();
    app = GetManagedGeometry(world,id).Appearance();
  }
  if(app == NULL) {
    app = new GLDraw::GeometryAppearance(*gapp);
  }
  else {
    app->CopyMaterial(*gapp);
  }
}

void Appearance::free()
{
  SmartPointer<GLDraw::GeometryAppearance>* app = reinterpret_cast<SmartPointer<GLDraw::GeometryAppearance>*>(appearancePtr);

  if(isStandalone() && *app) {
    //printf("Appearance(): Freeing standalone appearance for %p\n",this);
    *app = NULL;
  }
  else if(*app)
    //printf("Appearance(): Releasing reference to world appearance %d %d for %p\n",world,id,this);
    ;
    
  world = -1;
  id = -1;
  *app = NULL;
}

void Appearance::setDraw(bool draw)
{
  SmartPointer<GLDraw::GeometryAppearance>& app = *reinterpret_cast<SmartPointer<GLDraw::GeometryAppearance>*>(appearancePtr);
  if(!app) return;
  if(!isStandalone()) {
    RobotWorld& world=*worlds[this->world]->world;
    GetManagedGeometry(world,id).SetUniqueAppearance();
    app = GetManagedGeometry(world,id).Appearance();
  }
  if(draw) {
    app->drawFaces = true;
    app->drawVertices = false;
    app->drawEdges = false;
  }
  else {
    app->drawFaces = false;
    app->drawVertices = false;
    app->drawEdges = false;
  }
}
void Appearance::setDraw(int primitive,bool draw)
{
  SmartPointer<GLDraw::GeometryAppearance>& app = *reinterpret_cast<SmartPointer<GLDraw::GeometryAppearance>*>(appearancePtr);
  if(!app) return;
  if(!isStandalone()) {
    RobotWorld& world=*worlds[this->world]->world;
    GetManagedGeometry(world,id).SetUniqueAppearance();
    app = GetManagedGeometry(world,id).Appearance();
  }
  switch(primitive) {
  case ALL: app->drawFaces = app->drawVertices = app->drawEdges = draw; break;
  case VERTICES: app->drawVertices = draw; break;
  case EDGES: app->drawEdges = draw; break;
  case FACES: app->drawFaces = draw; break;
  }
}

bool Appearance::getDraw()
{
  SmartPointer<GLDraw::GeometryAppearance>& app = *reinterpret_cast<SmartPointer<GLDraw::GeometryAppearance>*>(appearancePtr);
  if(!app) return false;
  return app->drawFaces || app->drawVertices || app->drawEdges;
}

bool Appearance::getDraw(int primitive)
{
  SmartPointer<GLDraw::GeometryAppearance>& app = *reinterpret_cast<SmartPointer<GLDraw::GeometryAppearance>*>(appearancePtr);
  if(!app) return false;
  switch(primitive) {
  case ALL: return app->drawFaces || app->drawVertices || app->drawEdges;
  case VERTICES: return app->drawVertices;
  case EDGES: return app->drawEdges;
  case FACES: return app->drawFaces;
  }
  return false;
}

void Appearance::setColor(float r,float g,float b,float a)
{
  SmartPointer<GLDraw::GeometryAppearance>& app = *reinterpret_cast<SmartPointer<GLDraw::GeometryAppearance>*>(appearancePtr);
  if(!app) return;
  if(!isStandalone()) {
    RobotWorld& world=*worlds[this->world]->world;
    GetManagedGeometry(world,id).SetUniqueAppearance();
    app = GetManagedGeometry(world,id).Appearance();
  }
  app->SetColor(r,g,b,a);
}

void Appearance::setColor(int primitive,float r,float g,float b,float a)
{
  SmartPointer<GLDraw::GeometryAppearance>& app = *reinterpret_cast<SmartPointer<GLDraw::GeometryAppearance>*>(appearancePtr);
  if(!app) return;
  if(!isStandalone()) {
    RobotWorld& world=*worlds[this->world]->world;
    GetManagedGeometry(world,id).SetUniqueAppearance();
    app = GetManagedGeometry(world,id).Appearance();
  }
  switch(primitive) {
  case ALL:
    app->SetColor(r,g,b,a);
    break;
  case VERTICES:
    app->vertexColor.set(r,g,b,a);
    if(!app->vertexColors.empty()) {
      app->vertexColors.clear();
      app->Refresh();
    }
    break;
  case EDGES:
    app->edgeColor.set(r,g,b,a); 
    break;
  case FACES:
    app->faceColor.set(r,g,b,a);
    if(!app->faceColors.empty()) {
      app->faceColors.clear();
      app->Refresh();
    }
    break;
  }
}

void Appearance::getColor(float out[4])
{
  SmartPointer<GLDraw::GeometryAppearance>& app = *reinterpret_cast<SmartPointer<GLDraw::GeometryAppearance>*>(appearancePtr);
  if(!app) throw PyException("Invalid appearance");
  for(int i=0;i<4;i++) out[i] = app->faceColor.rgba[i];
}
void Appearance::getColor(int primitive,float out[4])
{
  SmartPointer<GLDraw::GeometryAppearance>& app = *reinterpret_cast<SmartPointer<GLDraw::GeometryAppearance>*>(appearancePtr);
  if(!app) throw PyException("Invalid appearance");
  GLDraw::GLColor c;
  switch(primitive) {
  case ALL:
  case FACES:
    c = app->faceColor;
    break;
  case VERTICES:
    c = app->vertexColor;
    break;
  case EDGES:
    c = app->edgeColor;
    break;
  default:
    throw PyException("Invalid primitive");
  }
  for(int i=0;i<4;i++) out[i] = c.rgba[i];
}
void Appearance::setColors(int primitive,const std::vector<float>& colors,bool alpha)
{
  FatalError("Not implemented yet");
}
void Appearance::setTexture1D(int w,const char* format,const std::vector<unsigned char>& bytes)
{
  FatalError("Not implemented yet");
}

void Appearance::setTexture2D(int w,int h,const char* format,const std::vector<unsigned char>& bytes)
{
  FatalError("Not implemented yet");
}

void Appearance::setTexcoords(const std::vector<double>& uvs)
{
  FatalError("Not implemented yet");
}

void Appearance::setPointSize(float size)
{
  SmartPointer<GLDraw::GeometryAppearance>& app = *reinterpret_cast<SmartPointer<GLDraw::GeometryAppearance>*>(appearancePtr);
  if(!app) return;
  if(!isStandalone()) {
    RobotWorld& world=*worlds[this->world]->world;
    GetManagedGeometry(world,id).SetUniqueAppearance();
    app = GetManagedGeometry(world,id).Appearance();
  }
  app->vertexSize = size;
}

void Appearance::drawGL()
{
  SmartPointer<GLDraw::GeometryAppearance>& app = *reinterpret_cast<SmartPointer<GLDraw::GeometryAppearance>*>(appearancePtr);
  if(!app) return;
  if(!app->geom) return;
  app->DrawGL();
}

void Appearance::drawWorldGL(Geometry3D& g)
{
  SmartPointer<GLDraw::GeometryAppearance>& app = *reinterpret_cast<SmartPointer<GLDraw::GeometryAppearance>*>(appearancePtr);
  SmartPointer<AnyCollisionGeometry3D>& geom = *reinterpret_cast<SmartPointer<AnyCollisionGeometry3D>*>(g.geomPtr);
  if(!geom) return;
  if(!app) {
    app = new GLDraw::GeometryAppearance();
  }
  if(app->geom) {
    if(app->geom != geom) {
      fprintf(stderr,"Appearance::drawGL(): performance warning, setting to a different geometry\n");
      app->Set(*geom);
    }
  }
  else {
    app->Set(*geom);
  }

  glPushMatrix();
  GLDraw::glMultMatrix(Matrix4(geom->GetTransform()));
  app->DrawGL();
  glPopMatrix();
}

void Appearance::drawGL(Geometry3D& g)
{
  SmartPointer<GLDraw::GeometryAppearance>& app = *reinterpret_cast<SmartPointer<GLDraw::GeometryAppearance>*>(appearancePtr);
  SmartPointer<AnyCollisionGeometry3D>& geom = *reinterpret_cast<SmartPointer<AnyCollisionGeometry3D>*>(g.geomPtr);
  if(!geom) return;
  if(!app) {
    app = new GLDraw::GeometryAppearance();
  }
  if(app->geom) {
    if(app->geom != geom) {
      fprintf(stderr,"Appearance::drawGL(): performance warning, setting to a different geometry\n");
      app->Set(*geom);
    }
  }
  else {
    app->Set(*geom);
  }

  app->DrawGL();
}




void copy(const Vector& vec,vector<double>& v)
{
  v.resize(vec.n);
  for(int i=0;i<vec.n;i++)
    v[i]=vec(i);
}

void copy(const vector<double>& vec,Vector& v)
{
  v.resize(vec.size());
  for(size_t i=0;i<vec.size();i++)
    v(i)=vec[i];
}


void copy(const Matrix& mat,vector<double>& v)
{
  v.resize(mat.m*mat.n);
  int k=0;
  for(int i=0;i<mat.m;i++)
    for(int j=0;j<mat.m;j++)
      v[k++] = mat(i,j);
}

void copy(const Matrix& mat,vector<vector<double> >& v)
{
  v.resize(mat.m);
  for(int i=0;i<mat.m;i++) {
    v[i].resize(mat.n);
    for(int j=0;j<mat.n;j++)
      v[i][j] = mat(i,j);
  }
}

void TriangleMesh::translate(const double t[3])
{
  for(size_t i=0;i<vertices.size();i+=3) {
    vertices[i] += t[0];
    vertices[i+1] += t[1];
    vertices[i+2] += t[2];
  }
}

void TriangleMesh::transform(const double R[9],const double t[3])
{
  RigidTransform T;
  T.R.set(R);
  T.t.set(t);
  for(size_t i=0;i<vertices.size();i+=3) {
    Vector3 v(vertices[i],vertices[i+1],vertices[i+2]);
    v = T*v;
    v.get(vertices[i],vertices[i+1],vertices[i+2]);
  }
}

int PointCloud::numPoints() const { return vertices.size()/3; }
int PointCloud::numProperties() const { return propertyNames.size(); }
void PointCloud::setPoints(int num,const vector<double>& plist)
{
  vertices.resize(num*3);
  assert(plist.size() >= num+3);
  copy(plist.begin(),plist.begin()+num*3,&vertices[0]);
  properties.resize(num*propertyNames.size());
  fill(properties.begin(),properties.end(),0.0);
}

int PointCloud::addPoint(const double p[3])
{
  int ofs = (int)vertices.size();

  vertices.push_back(p[0]);
  vertices.push_back(p[1]);
  vertices.push_back(p[2]);
  properties.resize(properties.size()+propertyNames.size(),0.0);
  return ofs/3;
}

void PointCloud::setPoint(int index,const double p[3])
{
  if(index < 0 || index*3 >= (int)vertices.size())
    throw PyException("Invalid point index");  
  vertices[index*3] = p[0];
  vertices[index*3+1] = p[1];
  vertices[index*3+2] = p[2];
}

void PointCloud::getPoint(int index,double out[3]) const
{
  if(index < 0 || index*3 >= (int)vertices.size())
    throw PyException("Invalid point index");  
  out[0] = vertices[index*3];
  out[1] = vertices[index*3+1];
  out[2] = vertices[index*3+2];
}

void PointCloud::addProperty(const std::string& pname)
{
  int n = numPoints();
  vector<double> values(n,0.0);
  addProperty(pname,values);
}

void PointCloud::addProperty(const std::string& pname,const std::vector<double> & values)
{
  int n = numPoints();
  if(values.size() != n) {
    throw PyException("Invalid size of properties list, must have size #points");
  }
  assert(values.size() == n);
  size_t m=propertyNames.size();
  assert(properties.size() == n*m);
  propertyNames.push_back(pname);
  vector<double> newprops(n*(m+1));
  for(int i=0;i<n;i++) {
    assert ((i+1)*m < (int)properties.size()); 
    assert (i*(m+1) + m < (int)newprops.size()); 
    std::copy(properties.begin()+i*m,properties.begin()+(i+1)*m,newprops.begin()+i*(m+1));
    newprops[i*(m+1) + m] = values[i];
  }
  std::swap(newprops,properties);
  assert(properties.size() == (n*(m+1)));
}

void PointCloud::setProperties(const vector<double>& vproperties)
{
  int n = numPoints();
  size_t m=propertyNames.size();
  if(vproperties.size() < n*m) {
    throw PyException("Invalid size of properties list, must have size at least #points * #properties");
  }
  assert(properties.size() == n*m);
  copy(vproperties.begin(),vproperties.begin()+m*n,properties.begin());
}

void PointCloud::setProperties(int pindex,const vector<double>& vproperties)
{
  if(pindex < 0 || pindex >= (int)propertyNames.size())
    throw PyException("Invalid property index"); 
  int n = numPoints();
  assert((int)vproperties.size() >= n);
  for(int i=0;i<n;i++)
    properties[i*propertyNames.size()+pindex] = vproperties[i];
}

void PointCloud::setProperty(int index,int pindex,double value)
{
  if(index < 0 || index*3 >= (int)vertices.size())
    throw PyException("Invalid point index");  
  if(pindex < 0 || pindex >= (int)propertyNames.size())
    throw PyException("Invalid property index");  
  properties[index*propertyNames.size()+pindex] = value;
}

void PointCloud::setProperty(int index,const std::string& pname,double value)
{
  int pindex = -1;
  for(size_t i=0;i<propertyNames.size();i++)
    if(propertyNames[i] == pname) {
      pindex = (int)i;
      break;
    }
  if(pindex < 0)
    throw PyException("Invalid property name");  
  setProperty(index,pindex,value);
}

double PointCloud::getProperty(int index,int pindex) const
{
  if(index < 0 || index*3 >= (int)vertices.size())
    throw PyException("Invalid point index");  
  if(pindex < 0 || pindex >= (int)propertyNames.size())
    throw PyException("Invalid property index");  
  return properties[index*propertyNames.size()+pindex];
}

double PointCloud::getProperty(int index,const std::string& pname) const
{
  int pindex = -1;
  for(size_t i=0;i<propertyNames.size();i++)
    if(propertyNames[i] == pname) {
      pindex = (int)i;
      break;
    }
  if(pindex < 0)
    throw PyException("Invalid property name");  
  return getProperty(index,pindex);
}

void PointCloud::join(const PointCloud& pc)
{
  if(propertyNames != pc.propertyNames) 
    throw PyException("PointCloud::join can't join two PCs with dissimilar property names");
  vertices.insert(vertices.end(),pc.vertices.begin(),pc.vertices.end());
  properties.insert(properties.end(),pc.properties.begin(),pc.properties.end());
}

void PointCloud::setSetting(const std::string& key,const std::string& value)
{
  settings[key] = value;
}

std::string PointCloud::getSetting(const std::string& key) const
{
  if(settings.count(key) == 0)
    throw PyException("PointCloud::getSetting(): key does not exist in settings map");
  return settings.find(key)->second;
}

void PointCloud::translate(const double t[3])
{
  for(size_t i=0;i<vertices.size();i+=3) {
    vertices[i] += t[0];
    vertices[i+1] += t[1];
    vertices[i+2] += t[2];
  }
}

void PointCloud::transform(const double R[9],const double t[3])
{
  RigidTransform T;
  T.R.set(R);
  T.t.set(t);
  for(size_t i=0;i<vertices.size();i+=3) {
    Vector3 v(vertices[i],vertices[i+1],vertices[i+2]);
    v = T*v;
    v.get(vertices[i],vertices[i+1],vertices[i+2]);
  }
}
















/***************************  ROBOT / WORLD MODELING CODE ***************************************/

WorldModel::WorldModel()
{
  index = createWorld();
}

/*
WorldModel::WorldModel(int _index)
{
  index = _index;
  refWorld(index);
}
*/

WorldModel::WorldModel(const WorldModel& w)
{
  index = w.index;
  refWorld(index);
}

WorldModel::WorldModel(void* ptrRobotWorld)
{
  index = createWorld((RobotWorld*)ptrRobotWorld);
}


const WorldModel& WorldModel::operator = (const WorldModel& w)
{
  if(index >= 0) 
    derefWorld(index);
  index = w.index;
  refWorld(index);
  return *this;
}

WorldModel WorldModel::copy()
{
  WorldModel res;
  RobotWorld& myworld = *worlds[index]->world;
  RobotWorld& otherworld = *worlds[res.index]->world;
  otherworld = myworld;
  //world occupants -- copy everything but geometry
  for(size_t i=0;i<otherworld.robots.size();i++) {
    otherworld.robots[i] = new Robot;
    *otherworld.robots[i] = *myworld.robots[i];
    otherworld.robotViews[i].robot = otherworld.robots[i];
  }
  for(size_t i=0;i<otherworld.terrains.size();i++) {
    otherworld.terrains[i] = new Terrain;
    *otherworld.terrains[i] = *myworld.terrains[i];
  }
  for(size_t i=0;i<otherworld.rigidObjects.size();i++) {
    otherworld.rigidObjects[i] = new RigidObject;
    *otherworld.rigidObjects[i] = *myworld.rigidObjects[i];
  }
  return res;
}

WorldModel::~WorldModel()
{
  if(index >= 0) {
    derefWorld(index);
    index = -1;
  }
}

bool WorldModel::loadFile(const char* fn)
{
  return readFile(fn);
}

bool WorldModel::saveFile(const char* fn,const char* elementPath)
{
  RobotWorld& world = *worlds[index]->world;
  return world.SaveXML(fn,elementPath);
}

bool WorldModel::readFile(const char* fn)
{
  RobotWorld& world = *worlds[index]->world;

  const char* ext=FileExtension(fn);
  if(0==strcmp(ext,"rob") || 0==strcmp(ext,"urdf")) {
    if(world.LoadRobot(fn)<0) {
      printf("Error loading robot file %s\n",fn);
      return false;
    }
    if(gEnableCollisionInitialization) 
      world.robots.back()->InitCollisions();
    world.robots.back()->UpdateGeometry();
  }
  else if(0==strcmp(ext,"env") || 0==strcmp(ext,"tri") || 0==strcmp(ext,"pcd")) {
    if(world.LoadTerrain(fn)<0) {
      printf("Error loading terrain file %s\n",fn);
      return false;
    }
    if(gEnableCollisionInitialization) world.terrains.back()->InitCollisions();
  }
  else if(0==strcmp(ext,"obj")) {
    if(world.LoadRigidObject(fn)<0) {
      printf("Error loading rigid object file %s\n",fn);
      return false;
    }
    if(gEnableCollisionInitialization) 
      world.rigidObjects.back()->InitCollisions();
    world.rigidObjects.back()->UpdateGeometry();
  }
  else if(0==strcmp(ext,"xml")) {
    /*
    char* path = new char[strlen(fn)+1];
    GetFilePath(fn,path);
    char* oldwd = new char[1024];
    char* res=getcwd(oldwd,1024);
    Assert(res != NULL);
    if(strlen(path) != 0) {
      chdir(path);
    }
    */
    bool result = false;
    //if(worlds[index]->xmlWorld.Load(GetFileName(fn))) {
    if(worlds[index]->xmlWorld.Load(fn)) {
      if(worlds[index]->xmlWorld.GetWorld(world)) {
    result = true;
      }
    }
    /*
    chdir(oldwd);
    delete [] oldwd;
    delete [] path;
    */
    if(!result) {
      printf("Error opening or parsing world file %s\n",fn);
      return false;
    }
    if(gEnableCollisionInitialization) 
      world.InitCollisions();
    world.UpdateGeometry();
    return true;
  }
  else {
    printf("Unknown file extension %s on file %s\n",ext,fn);
    return false;
  }
  return true;
}

std::string WorldModel::getSceneJSON()
{
   RobotWorld& world = *worlds[index]->world;

   //sim.UpdateModel();
   AnyCollection obj;
   ThreeJSExport(world,obj);
   std::ostringstream stream;
   stream<<obj;
   return stream.str();
}

std::string WorldModel::getTransformsJSON()
{
   RobotWorld& world = *worlds[index]->world;

   //sim.UpdateModel();
   AnyCollection obj;
   ThreeJSExportTransforms(world,obj);
   std::ostringstream stream;
   stream<<obj;
   return stream.str();
}

int WorldModel::numRobots()
{
  RobotWorld& world = *worlds[index]->world;
  return world.robots.size();
}

int WorldModel::numRobotLinks(int robot)
{
  RobotWorld& world = *worlds[index]->world;
  return world.robots[robot]->links.size();
}

int WorldModel::numRigidObjects()
{
  RobotWorld& world = *worlds[index]->world;
  return world.rigidObjects.size();
}

int WorldModel::numTerrains()
{
  RobotWorld& world = *worlds[index]->world;
  return world.terrains.size();
}

int WorldModel::numIDs()
{
  RobotWorld& world = *worlds[index]->world;
  return world.NumIDs();
}

RobotModel WorldModel::robot(int robot)
{
  if(robot < 0  || robot >= (int)worlds[index]->world->robots.size())
    throw PyException("Invalid robot index");
  RobotModel r;
  r.world = index;
  r.index = robot;
  r.robot = worlds[index]->world->robots[robot];
  return r;
}

RobotModel WorldModel::robot(const char* robot)
{
  RobotWorld& world = *worlds[index]->world;
  RobotModel r;
  r.world = index;
  for(size_t i=0;i<world.robots.size();i++)
    if(world.robots[i]->name == robot) {
      r.index = (int)i;
      r.robot = world.robots[i];
      return r;
    }
  throw PyException("Invalid robot name");
  return r;
}

RobotModelLink WorldModel::robotLink(int robot,int link)
{
  if(robot < 0  || robot >= (int)worlds[index]->world->robots.size())
    throw PyException("Invalid robot index");
  RobotModelLink r;
  r.world = index;
  r.robotIndex = robot;
  r.robotPtr = worlds[index]->world->robots[robot];
  r.index = link;
  return r;
}

RobotModelLink WorldModel::robotLink(const char* robotname,const char* link)
{
  RobotModelLink r;
  RobotModel rob=robot(robotname);
  r.world = index;
  r.robotIndex = rob.index;
  r.robotPtr = rob.robot;
  if(rob.index < 0) 
    return r;
  r.index = -1;
  for(size_t i=0;i<rob.robot->links.size();i++)
    if(rob.robot->linkNames[i] == link) {
      r.index = (int)i;
      return r;
    }
  throw PyException("Invalid link name");
  return r;
}

RigidObjectModel WorldModel::rigidObject(int object)
{
  if(object < 0  || object >= (int)worlds[index]->world->rigidObjects.size())
    throw PyException("Invalid rigid object index");
  RigidObjectModel obj;
  obj.world = index;
  obj.index = object;
  obj.object = worlds[index]->world->rigidObjects[object];
  return obj;
}

RigidObjectModel WorldModel::rigidObject(const char* object)
{
  RobotWorld& world = *worlds[index]->world;
  RigidObjectModel obj;
  obj.world = index;
  for(size_t i=0;i<world.rigidObjects.size();i++)
    if(world.rigidObjects[i]->name == object) {
      obj.index = (int)i;
      obj.object = world.rigidObjects[i];
      return obj;
    }
  throw PyException("Invalid rigid object name");
  return obj;
}

TerrainModel WorldModel::terrain(int terrain)
{
  if(terrain < 0  || terrain >= (int)worlds[index]->world->terrains.size())
    throw PyException("Invalid terrain index");

  TerrainModel t;
  t.world = index;
  t.index = terrain;
  t.terrain = worlds[index]->world->terrains[terrain];
  return t;
}

TerrainModel WorldModel::terrain(const char* terrain)
{
  TerrainModel t;
  t.world = index;
  RobotWorld& world = *worlds[index]->world;
  for(size_t i=0;i<world.terrains.size();i++)
    if(world.terrains[i]->name == terrain) {
      t.index = (int)i;
      t.terrain = world.terrains[i];
      return t;
    }
  return t;
}

RobotModel WorldModel::makeRobot(const char* name)
{
  RobotWorld& world = *worlds[index]->world;
  RobotModel robot;
  robot.world = index;
  robot.index = (int)world.robots.size();
  world.AddRobot(name,new Robot());
  robot.robot = world.robots.back();
  return robot;
}

RigidObjectModel WorldModel::makeRigidObject(const char* name)
{
  RobotWorld& world = *worlds[index]->world;
  RigidObjectModel object;
  object.world = index;
  object.index = (int)world.rigidObjects.size();
  world.AddRigidObject(name,new RigidObject());
  object.object = world.rigidObjects.back();
  object.object->geometry.CreateEmpty();
  return object;
}

TerrainModel WorldModel::makeTerrain(const char* name)
{
  RobotWorld& world = *worlds[index]->world;
  TerrainModel terrain;
  terrain.world = index;
  terrain.index = world.terrains.size();
  world.AddTerrain(name,new Terrain());
  terrain.terrain = world.terrains.back();
  terrain.terrain->geometry.CreateEmpty();
  return terrain;
}

RobotModel WorldModel::loadRobot(const char* fn)
{
  RobotWorld& world = *worlds[index]->world;
  int oindex=world.LoadRobot(fn);
  if(oindex < 0) return RobotModel();
  RobotModel robot;
  robot.world = index;
  robot.index = oindex;
  robot.robot = world.robots.back();
  if(gEnableCollisionInitialization) 
    world.robots.back()->InitCollisions();
  world.robots.back()->UpdateGeometry();
  return robot;
}

RigidObjectModel WorldModel::loadRigidObject(const char* fn)
{
  RobotWorld& world = *worlds[index]->world;
  int oindex=world.LoadRigidObject(fn);
  if(oindex < 0) return RigidObjectModel();
  RigidObjectModel obj;
  obj.world = index;
  obj.index = oindex;
  obj.object = world.rigidObjects.back();
  if(gEnableCollisionInitialization) 
    world.rigidObjects.back()->InitCollisions();
  world.rigidObjects.back()->UpdateGeometry();
  return obj;
}

TerrainModel WorldModel::loadTerrain(const char* fn)
{
  RobotWorld& world = *worlds[index]->world;
  int oindex=world.LoadTerrain(fn);
  if(oindex < 0) return TerrainModel();
  TerrainModel obj;
  obj.world = index;
  obj.index = oindex;
  obj.terrain = world.terrains.back();
  if(gEnableCollisionInitialization) world.terrains.back()->InitCollisions();
  return obj;
}

int WorldModel::loadElement(const char* fn)
{
  RobotWorld& world = *worlds[index]->world;
  int id = world.LoadElement(fn);
  return id;
}

RobotModel WorldModel::add(const char* name,const RobotModel& robot)
{
  if(robot.robot == NULL)
    throw PyException("add(RobotModel): robot refers to NULL object");
  RobotWorld& world = *worlds[index]->world;
  world.robots.push_back(new Robot);
  *world.robots.back() = *robot.robot;
  return this->robot((int)world.robots.size()-1);
}

RigidObjectModel WorldModel::add(const char* name,const RigidObjectModel& obj)
{
  if(obj.object == NULL)
    throw PyException("add(RigidObjectModel): obj refers to NULL object");
  RobotWorld& world = *worlds[index]->world;
  world.rigidObjects.push_back(new RigidObject);
  *world.rigidObjects.back() = *obj.object;
  return this->rigidObject((int)world.rigidObjects.size()-1);
}
 
TerrainModel WorldModel::add(const char* name,const TerrainModel& terrain)
{
  if(terrain.terrain == NULL)
    throw PyException("add(TerrianModel): terrain refers to NULL object");
  RobotWorld& world = *worlds[index]->world;
  world.terrains.push_back(new Terrain);
  *world.terrains.back() = *terrain.terrain;
  return this->terrain((int)world.terrains.size()-1);
}

void WorldModel::remove(const RobotModel& obj)
{
  if(obj.world != index) 
    throw PyException("Robot does not belong to this world");
  RobotWorld& world = *worlds[index]->world;
  world.robots.erase(world.robots.begin()+obj.index);
}

void WorldModel::remove(const RigidObjectModel& obj)
{
  if(obj.world != index) 
    throw PyException("Rigid object does not belong to this world");
  RobotWorld& world = *worlds[index]->world;
  world.rigidObjects.erase(world.rigidObjects.begin()+obj.index);
}

void WorldModel::remove(const TerrainModel& obj)
{
  if(obj.world != index) 
    throw PyException("Rigid object does not belong to this world");
  RobotWorld& world = *worlds[index]->world;
  world.terrains.erase(world.terrains.begin()+obj.index);
}


void WorldModel::drawGL()
{
  RobotWorld& world = *worlds[index]->world;
  world.DrawGL();
}

void WorldModel::enableGeometryLoading(bool enabled)
{
  Robot::disableGeometryLoading = !enabled;
}

void WorldModel::enableInitCollisions(bool enabled)
{
  gEnableCollisionInitialization = !enabled;
  if(enabled) {
    worlds[index]->world->InitCollisions();
    worlds[index]->world->UpdateGeometry();
  }
}


std::string WorldModel::getName(int id)
{
  RobotWorld& world = *worlds[index]->world;
  return world.GetName(id);
}

Geometry3D WorldModel::geometry(int id)
{
  RobotWorld& world = *worlds[index]->world;
  if(world.IsTerrain(id)>=0 || world.IsRigidObject(id)>=0 || world.IsRobotLink(id).first>=0) {
    Geometry3D geom;
    geom.world = index;
    geom.id = id;
    *reinterpret_cast<SmartPointer<AnyCollisionGeometry3D>*>(geom.geomPtr) = world.GetGeometry(id);
    return geom;
  }
  Geometry3D geom;
  geom.world = -1;
  geom.id = -1;
  return geom;
}

Appearance WorldModel::appearance(int id)
{
  RobotWorld& world = *worlds[index]->world;
  if(world.IsTerrain(id)>=0 || world.IsRigidObject(id)>=0 || world.IsRobotLink(id).first>=0) {
    Appearance geom;
    geom.world = index;
    geom.id = id;
    *reinterpret_cast<SmartPointer<GLDraw::GeometryAppearance>*>(geom.appearancePtr) = world.GetAppearance(id);
    return geom;
  }
  Appearance geom;
  geom.world = -1;
  geom.id = -1;
  return geom;
}



RobotModelLink::RobotModelLink()
  :world(-1),robotIndex(-1),robotPtr(NULL),index(-1)
{}

RobotModel RobotModelLink::robot()
{
  RobotModel r;
  r.world = world;
  r.index = robotIndex;
  r.robot = robotPtr;
  return r;
}

const char* RobotModelLink::getName() const
{
  if(index < 0) return "";
  return robotPtr->linkNames[index].c_str();
}

void RobotModelLink::setName(const char* name)
{
  if(index < 0) {
    throw PyException("Cannot set the name of an empty link");
  }
  robotPtr->linkNames[index] = name;
}

int RobotModelLink::getIndex()
{
  return index;
}

int RobotModelLink::getParent()
{
  return robotPtr->parents[index];
}

RobotModelLink RobotModelLink::parent()
{
  if(robotPtr->parents[index] < 0) return RobotModelLink();
  else {
    RobotModelLink res;
    res.world = world;
    res.robotIndex = robotIndex;
    res.robotPtr = robotPtr;
    res.index = robotPtr->parents[index];
    return res;
  }
}

void RobotModelLink::setParent(int p)
{
  if(p < 0 || p >= (int)robotPtr->links.size())
    throw PyException("Invalid parent index");

  //TODO: check for circular references
  robotPtr->parents[index] = p;
}

void RobotModelLink::setParent(const RobotModelLink& link)
{
  if(link.robotPtr == NULL)
    setParent(-1);
  else {
    if(link.robotPtr != robotPtr)
      throw PyException("Can't set a link to have a parent on a different robot");
    setParent(link.index);
  }
}

int RobotModelLink::getID() const
{
  RobotWorld& world = *worlds[this->world]->world;
  return world.RobotLinkID(robotIndex,index);
}

Geometry3D RobotModelLink::geometry()
{
  Geometry3D res;
  res.world = world;
  res.id = getID();
  assert(res.id >= 0);
  *reinterpret_cast<SmartPointer<AnyCollisionGeometry3D>*>(res.geomPtr) = worlds[world]->world->GetGeometry(res.id); 
  return res;
}

Appearance RobotModelLink::appearance()
{
  Appearance res;
  res.world = world;
  res.id = getID();
  assert(res.id >= 0);
  *reinterpret_cast<SmartPointer<GLDraw::GeometryAppearance>*>(res.appearancePtr) = worlds[world]->world->GetAppearance(res.id);
  return res;
}

Mass RobotModelLink::getMass()
{
  Mass mass;
  const RobotLink3D& link=robotPtr->links[index];
  mass.mass=link.mass;
  mass.com.resize(3);
  mass.inertia.resize(9);
  link.com.get(&mass.com[0]);
  link.inertia.get(&mass.inertia[0]);
  return mass;
}

void RobotModelLink::setMass(const Mass& mass)
{
  if(mass.com.size()!=3) {
    throw PyException("Mass com does not have length 3");
  }
  if(mass.inertia.size()!=9 && mass.inertia.size()!=3) {
    throw PyException("Mass inertia does not have length 3 or 9");
  }
  Assert(mass.com.size()==3);
  RobotLink3D& link=robotPtr->links[index];
  link.mass=mass.mass;
  link.com.set(&mass.com[0]);
  if(mass.inertia.size()==3) {
    link.inertia.setZero();
    link.inertia(0,0) = mass.inertia[0];
    link.inertia(1,1) = mass.inertia[1];
    link.inertia(2,2) = mass.inertia[2];
  }
  else {
    link.inertia.set(&mass.inertia[0]);
  }
}

void RobotModelLink::getWorldPosition(const double plocal[3],double pworld[3])
{
  RobotLink3D& link=robotPtr->links[index];
  (link.T_World*Vector3(plocal)).get(pworld);
}

void RobotModelLink::getWorldDirection(const double vlocal[3],double vworld[3])
{
  RobotLink3D& link=robotPtr->links[index];
  (link.T_World.R*Vector3(vlocal)).get(vworld);
}

void RobotModelLink::getLocalPosition(const double pworld[3],double plocal[3])
{
  RobotLink3D& link=robotPtr->links[index];
  Vector3 temp;
  link.T_World.mulInverse(Vector3(pworld),temp);
  temp.get(plocal);
}

void RobotModelLink::getLocalDirection(const double vworld[3],double vlocal[3])
{
  RobotLink3D& link=robotPtr->links[index];
  Vector3 temp;
  link.T_World.R.mulTranspose(Vector3(vworld),temp);
  temp.get(vlocal);
}


void RobotModelLink::getTransform(double R[9],double t[3])
{
  const RobotLink3D& link=robotPtr->links[index];
  link.T_World.R.get(R);
  link.T_World.t.get(t);
}

void RobotModelLink::setTransform(const double R[9],const double t[3])
{
  RobotLink3D& link=robotPtr->links[index];
  link.T_World.R.set(R);
  link.T_World.t.set(t);
  robotPtr->geometry[index]->SetTransform(link.T_World);
}

void RobotModelLink::getParentTransform(double R[9],double t[3])
{
  const RobotLink3D& link=robotPtr->links[index];
  link.T0_Parent.R.get(R);
  link.T0_Parent.t.get(t);
}

void RobotModelLink::setParentTransform(const double R[9],const double t[3])
{
  RobotLink3D& link=robotPtr->links[index];
  link.T0_Parent.R.set(R);
  link.T0_Parent.t.set(t);
}

void RobotModelLink::getAxis(double axis[3])
{
  const RobotLink3D& link=robotPtr->links[index];
  link.w.get(axis);
}

void RobotModelLink::setAxis(const double axis[3])
{
  RobotLink3D& link=robotPtr->links[index];
  link.w.set(axis);
}

void RobotModelLink::getJacobian(const double p[3],vector<vector<double> >& J)
{
  Matrix Jmat;
  robotPtr->GetFullJacobian(Vector3(p),index,Jmat);
  copy(Jmat,J);
}

void RobotModelLink::getPositionJacobian(const double p[3],vector<vector<double> >& J)
{
  Matrix Jmat;
  robotPtr->GetPositionJacobian(Vector3(p),index,Jmat);
  copy(Jmat,J);
}

void RobotModelLink::getOrientationJacobian(vector<vector<double> >& J)
{
  Matrix Jmat;
  Jmat.resize(3,robotPtr->links.size(),Zero);
  int j=index;
  while(j!=-1) {
    Vector3 w;
    robotPtr->GetOrientationJacobian(index,j,w);
    Jmat(0,j)=w.x; Jmat(1,j)=w.y; Jmat(2,j)=w.z;
    j=robotPtr->parents[j];
  }
  copy(Jmat,J);
}

void RobotModelLink::getVelocity(double out[3])
{
  Vector3 v;
  robotPtr->GetWorldVelocity(Vector3(Zero),index,robotPtr->dq,v);
  v.get(out);
}

void RobotModelLink::getAngularVelocity(double out[3])
{
  Vector3 v;
  robotPtr->GetWorldAngularVelocity(index,robotPtr->dq,v);
  v.get(out);
}

void RobotModelLink::getPointVelocity(const double plocal[3],double out[3])
{
  Vector3 v;
  robotPtr->GetWorldVelocity(Vector3(plocal),index,robotPtr->dq,v);
  v.get(out);
}

void RobotModelLink::drawLocalGL(bool keepAppearance)
{
  RobotWorld& world = *worlds[this->world]->world;
  if(keepAppearance) {
    world.robotViews[robotIndex].DrawLink_Local(index);
  }
  else
    world.robots[robotIndex]->DrawLinkGL(index);
}

void RobotModelLink::drawWorldGL(bool keepAppearance)
{
  glMatrixMode(GL_MODELVIEW);
  glPushMatrix();
  GLDraw::glMultMatrix(Matrix4(robotPtr->links[index].T_World));
  drawLocalGL(keepAppearance);
  glPopMatrix();
}

RobotModelDriver::RobotModelDriver()
  :world(-1),robotIndex(-1),robotPtr(NULL),index(-1)
{}

RobotModel RobotModelDriver::robot()
{
  RobotModel r;
  r.world = world;
  r.index = robotIndex;
  r.robot = robotPtr;
  return r;
}

const char* RobotModelDriver::getName() const
{
  if(index < 0) return "";
  return robotPtr->driverNames[index].c_str();
}

/*
void RobotModelDriver::setName(const char* name)
{
  if(index < 0) {
    throw PyException("Cannot set the name of an empty driver");
  }
  robotPtr->driverNames[index] = name;
}
*/


const char* RobotModelDriver::getType()
{
  if(index < 0) return "";
  switch(robotPtr->drivers[index].type) {
  case RobotJointDriver::Normal: return "normal";
  case RobotJointDriver::Affine: return "affine";
  case RobotJointDriver::Translation: return "translation";
  case RobotJointDriver::Rotation: return "rotation";
  case RobotJointDriver::Custom: return "custom";
  default: return "error";
  }
}
int RobotModelDriver::getAffectedLink()
{
  if(index < 0) return -1;
  return robotPtr->drivers[index].linkIndices[0];
}

void RobotModelDriver::getAffectedLinks(std::vector<int>& links)
{
  if(index < 0) links.resize(0); 
  else links = robotPtr->drivers[index].linkIndices;
}

void RobotModelDriver::getAffineCoeffs(std::vector<double>& scale,std::vector<double>& offset)
{
  if(index < 0) {
    scale.resize(0);
    offset.resize(0);
  }
  else {
    scale = robotPtr->drivers[index].affScaling;
    offset = robotPtr->drivers[index].affOffset;
  }
}

void RobotModelDriver::setValue(double val)
{
  robotPtr->SetDriverValue(index,val);
}

double RobotModelDriver::getValue()
{
  return robotPtr->GetDriverValue(index);
}
void RobotModelDriver::setVelocity(double val)
{
  robotPtr->SetDriverVelocity(index,val);
}

double RobotModelDriver::getVelocity()
{
  return robotPtr->GetDriverVelocity(index);
}




RobotModel::RobotModel()
  :world(-1),index(-1),robot(NULL)
{}

const char* RobotModel::getName() const
{
  RobotWorld& world = *worlds[this->world]->world;
  return world.robots[index]->name.c_str();
}

void RobotModel::setName(const char* name)
{
  if(index < 0) {
    throw PyException("Cannot set the name of an empty robot");
  }
  RobotWorld& world = *worlds[this->world]->world;
  world.robots[index]->name = name;
}


int RobotModel::getID() const
{
  RobotWorld& world = *worlds[this->world]->world;
  return world.RobotID(index);
}

int RobotModel::numLinks()
{
  return robot->links.size();
}

RobotModelLink RobotModel::link(int linkindex)
{
  RobotModelLink link;
  link.world = world;
  link.robotIndex = index;
  link.robotPtr = robot;
  link.index = linkindex;
  return link;
}

RobotModelLink RobotModel::link(const char* name)
{
  string sname(name);
  for(size_t i=0;i<robot->linkNames.size();i++)
    if(sname == robot->linkNames[i]) {
      return link((int)i);
    }
  RobotModelLink link;
  link.world = this->world;
  link.robotPtr = robot;
  link.robotIndex = index;
  link.index = -1;
  return link;
}


int RobotModel::numDrivers()
{
  if(index < 0) return -1;
  return robot->drivers.size();
}

RobotModelDriver RobotModel::driver(int driverindex)
{
  RobotModelDriver link;
  link.world = world;
  link.robotIndex = index;
  link.robotPtr = robot;
  link.index = driverindex;
  return link;
}

RobotModelDriver RobotModel::driver(const char* name)
{
  string sname(name);
  for(size_t i=0;i<robot->driverNames.size();i++)
    if(sname == robot->driverNames[i]) {
      return driver((int)i);
    }
  RobotModelDriver link;
  link.world = this->world;
  link.robotPtr = robot;
  link.robotIndex = index;
  link.index = -1;
  return link;
}


void RobotModel::getConfig(vector<double>& q)
{
  q.resize(robot->q.n);
  robot->q.getCopy(&q[0]);
}

void RobotModel::getVelocity(vector<double>& dq)
{
  dq.resize(robot->dq.n);
  robot->dq.getCopy(&dq[0]);
}

void RobotModel::setConfig(const vector<double>& q)
{
  if(robot->links.size() != q.size()) {
    throw PyException("Invalid size of configuration");
  }
  robot->q.copy(&q[0]);
  robot->UpdateFrames();
  robot->UpdateGeometry();
}

void RobotModel::setVelocity(const vector<double>& dq)
{
  if(robot->links.size() != dq.size()) {
    throw PyException("Invalid size of velocity");
  }
  robot->dq.copy(&dq[0]);
}

void RobotModel::getJointLimits(vector<double>& qmin,vector<double>& qmax)
{
  qmin.resize(robot->q.n);
  qmax.resize(robot->q.n);
  robot->qMin.getCopy(&qmin[0]);
  robot->qMax.getCopy(&qmax[0]);
}

void RobotModel::setJointLimits(const vector<double>& qmin,const vector<double>& qmax)
{
  if(robot->links.size() != qmin.size()) {
    throw PyException("Invalid size of joint limit");
  }
  if(robot->links.size() != qmax.size()) {
    throw PyException("Invalid size of joint limit");
  }
  robot->qMin.copy(&qmin[0]);
  robot->qMax.copy(&qmax[0]);

  for(unsigned int i = 0; i < robot->drivers.size(); ++i)
  {
      int link_index = robot->drivers[i].linkIndices[0];
      robot->drivers[i].qmin = qmin[link_index];
      robot->drivers[i].qmax = qmax[link_index];
  }
}

void RobotModel::getVelocityLimits(vector<double>& vmax)
{
  vmax.resize(robot->q.n);
  robot->velMax.getCopy(&vmax[0]);
}

void RobotModel::setVelocityLimits(const vector<double>& vmax)
{
  if(robot->links.size() != vmax.size()) {
    throw PyException("Invalid size of velocity limit");
  }
  robot->velMax.copy(&vmax[0]);

  for(unsigned int i = 0; i < robot->drivers.size(); ++i)
  {
      int link_index = robot->drivers[i].linkIndices[0];
      robot->drivers[i].vmin = -vmax[link_index];
      robot->drivers[i].vmax = vmax[link_index];
  }
}

void RobotModel::getAccelerationLimits(vector<double>& amax)
{
  amax.resize(robot->q.n);
  robot->accMax.getCopy(&amax[0]);
}

void RobotModel::setAccelerationLimits(const vector<double>& amax)
{
  if(robot->links.size() != amax.size()) {
    throw PyException("Invalid size of acceleration limit");
  }
  robot->accMax.copy(&amax[0]);

  for(unsigned int i = 0; i < robot->drivers.size(); ++i)
  {
      int link_index = robot->drivers[i].linkIndices[0];
      robot->drivers[i].amin = -amax[link_index];
      robot->drivers[i].amax = amax[link_index];
  }
}

void RobotModel::getTorqueLimits(vector<double>& tmax)
{
  tmax.resize(robot->q.n);
  robot->torqueMax.getCopy(&tmax[0]);
}

void RobotModel::setTorqueLimits(const vector<double>& tmax)
{
  if(robot->links.size() != tmax.size()) {
    throw PyException("Invalid size of torque limits");
  }
  robot->torqueMax.copy(&tmax[0]);

  for(unsigned int i = 0; i < robot->drivers.size(); ++i)
  {
      int link_index = robot->drivers[i].linkIndices[0];
      robot->drivers[i].tmin = -tmax[link_index];
      robot->drivers[i].tmax = tmax[link_index];
  }
}

void RobotModel::setDOFPosition(int i,double qi)
{
  if(i < 0 || i >= (int)robot->links.size()) {
    throw PyException("Invalid joint index");
  }
  robot->q(i) = qi;
  robot->UpdateFrames();
}

void RobotModel::setDOFPosition(const char* name,double qi)
{
  string sname(name);
  for(size_t i=0;i<robot->linkNames.size();i++)
    if(sname == robot->linkNames[i]) {
      robot->q(i) = qi;
      robot->UpdateFrames();
      return;
    }
  throw PyException("Invalid link name");
}

double RobotModel::getDOFPosition(int i)
{
  return robot->q(i);
}

double RobotModel::getDOFPosition(const char* name)
{
  string sname(name);
  for(size_t i=0;i<robot->linkNames.size();i++)
    if(sname == robot->linkNames[i]) {
      return robot->q(i);
    }
  throw PyException("Invalid link name");
  return 0;
}


void RobotModel::interpolate(const std::vector<double>& a,const std::vector<double>& b,double u,std::vector<double>& out)
{
  Vector va(a),vb(b),vout;
  Interpolate(*robot,va,vb,u,vout);
  out = vout;
}

double RobotModel::distance(const std::vector<double>& a,const std::vector<double>& b)
{
  if(robot->links.size() != a.size()) 
    throw PyException("Invalid size of configuration");
  if(robot->links.size() != b.size()) 
    throw PyException("Invalid size of configuration");
  Vector va(a),vb(b);
  return Distance(*robot,va,vb,Inf);
}

void RobotModel::interpolateDeriv(const std::vector<double>& a,const std::vector<double>& b,std::vector<double>& dout)
{
  if(robot->links.size() != a.size()) 
    throw PyException("Invalid size of configuration");
  if(robot->links.size() != b.size()) 
    throw PyException("Invalid size of configuration");
  Vector va(a),vb(b),vout;
  InterpolateDerivative(*robot,va,vb,vout);
  dout = vout;
}

bool RobotModel::selfCollisionEnabled(int link1,int link2)
{
  if (link1 > link2) swap(link1,link2);
  return (robot->selfCollisions(link1,link2) != NULL);
}

void RobotModel::enableSelfCollision(int link1,int link2,bool value)
{
  if (link1 > link2) swap(link1,link2);
  if(value) {
    if(!robot->selfCollisions(link1,link2))
      robot->InitSelfCollisionPair(link1,link2);
  }
  else {
    if(robot->selfCollisions(link1,link2))
      SafeDelete(robot->selfCollisions(link1,link2));
  }
}

bool RobotModel::selfCollides()
{
  /* old version
  for(size_t i=0;i<robot->links.size();i++)
    for(size_t j=0;j<robot->links.size();j++)
      if(robot->SelfCollision(i,j)) return true;
  return false;
  */
  return robot->SelfCollision();
}

void RobotModel::randomizeConfig(double unboundedStdDeviation)
{
  RobotCSpace space(*robot);
  space.Sample(robot->q);
  for(size_t i=0;i<robot->joints.size();i++)
    if(robot->joints[i].type == RobotJoint::Floating) {
      int base = robot->joints[i].baseIndex;
      robot->q[base] *= unboundedStdDeviation;
      robot->q[base+1] *= unboundedStdDeviation;
      robot->q[base+2] *= unboundedStdDeviation;
    }
    else if(robot->joints[i].type == RobotJoint::FloatingPlanar) {
      int base = robot->joints[i].baseIndex;
      robot->q[base] *= unboundedStdDeviation;
      robot->q[base+1] *= unboundedStdDeviation;
    }
  robot->UpdateFrames();
  robot->UpdateGeometry();
}

void RobotModel::drawGL(bool keepAppearance)
{
  RobotWorld& world = *worlds[this->world]->world;
  if(keepAppearance) {
    world.robotViews[index].Draw();
  }
  else {
    for(size_t i=0;i<robot->links.size();i++)
      world.robotViews[index].DrawLink_World(i,false);
  }
}

void RobotModel::getCom(double out[3])
{
  Vector3 com = robot->GetCOM();
  com.get(out);
}

void RobotModel::getComJacobian(std::vector<std::vector<double> >& out)
{
  Matrix J;
  robot->GetCOMJacobian(J);
  copy(J,out);
}

void RobotModel::getMassMatrix(std::vector<std::vector<double> >& B)
{
  Matrix Bmat;
  robot->UpdateDynamics();
  robot->GetKineticEnergyMatrix(Bmat);
  copy(Bmat,B);
}

void RobotModel::getMassMatrixInv(std::vector<std::vector<double> >& Binv)
{
  Matrix Bmat;
  //robot->UpdateDynamics();
  NewtonEulerSolver ne(*robot);
  ne.CalcKineticEnergyMatrixInverse(Bmat);
  copy(Bmat,Binv);
}

void RobotModel::getCoriolisForceMatrix(std::vector<std::vector<double> >& C)
{
  Matrix Cmat;
  robot->UpdateDynamics();
  robot->GetCoriolisForceMatrix(Cmat);
  copy(Cmat,C);
}

void RobotModel::getCoriolisForces(std::vector<double>& C)
{
  Vector Cvec;
  if(robot->links.size() > 6) {
    NewtonEulerSolver ne(*robot);
    ne.CalcResidualTorques(Cvec);
  }
  else {
    robot->UpdateDynamics();
    robot->GetCoriolisForces(Cvec);
  }
  copy(Cvec,C);
}

void RobotModel::getGravityForces(const double g[3],std::vector<double>& G)
{
  Vector Gvec;
  robot->GetGravityTorques(Vector3(g),Gvec);
  copy(Gvec,G);
}

void RobotModel::torquesFromAccel(const std::vector<double>& ddq,std::vector<double>& out)
{
  Vector ddqvec,tvec;
  copy(ddq,ddqvec);
  if(robot->links.size() > 6) {
    NewtonEulerSolver ne(*robot);
    ne.CalcTorques(ddqvec,tvec);
  }
  else {
    robot->UpdateDynamics();
    robot->CalcTorques(ddqvec,tvec);
  }
  copy(tvec,out);
}

void RobotModel::accelFromTorques(const std::vector<double>& t,std::vector<double>& out)
{
  Vector ddqvec,tvec;
  copy(t,tvec);
  if(robot->links.size() > 6) {
    NewtonEulerSolver ne(*robot);
    ne.CalcAccel(tvec,ddqvec);
  }
  else {
    robot->UpdateDynamics();
    robot->CalcAcceleration(ddqvec,tvec);
  }
  copy(ddqvec,out);
}


RigidObjectModel::RigidObjectModel()
  :world(-1),index(-1),object(NULL)
{}

const char* RigidObjectModel::getName() const
{
  RobotWorld& world = *worlds[this->world]->world;
  return world.rigidObjects[index]->name.c_str();
}

void RigidObjectModel::setName(const char* name)
{
  if(index < 0) {
    throw PyException("Cannot set the name of an empty rigid object");
  }
  RobotWorld& world = *worlds[this->world]->world;
  world.rigidObjects[index]->name = name;
}

int RigidObjectModel::getID() const
{
  RobotWorld& world = *worlds[this->world]->world;
  return world.RigidObjectID(index);
}

Geometry3D RigidObjectModel::geometry()
{
  Geometry3D res;
  res.world = world;
  res.id = getID();
  assert(res.id >= 0);
  *reinterpret_cast<SmartPointer<AnyCollisionGeometry3D>*>(res.geomPtr) = worlds[world]->world->GetGeometry(res.id); 
  return res;
}

Appearance RigidObjectModel::appearance()
{
  Appearance res;
  res.world = world;
  res.id = getID();
  assert(res.id >= 0);
  *reinterpret_cast<SmartPointer<GLDraw::GeometryAppearance>*>(res.appearancePtr) = worlds[world]->world->GetAppearance(res.id);
<<<<<<< HEAD
  //printf("Copying ptr to rigid object appearance to %p\n",&res);
=======
>>>>>>> 8041a2bb
  return res;
}

Mass RigidObjectModel::getMass()
{
  Mass mass;
  RigidObject* obj=object;
  mass.mass = obj->mass;
  mass.com.resize(3);
  mass.inertia.resize(9);
  obj->com.get(&mass.com[0]);
  obj->inertia.get(&mass.inertia[0]);
  return mass;
}

void RigidObjectModel::setMass(const Mass& mass)
{
  if(mass.com.size()!=3) {
    throw PyException("Mass com does not have length 3");
  }
  if(mass.inertia.size()!=9 && mass.inertia.size()!=3) {
    throw PyException("Mass inertia does not have length 3 or 9");
  }
  RigidObject* obj=object;
  obj->mass = mass.mass;
  obj->com.set(&mass.com[0]);
  if(mass.inertia.size()==3) {
    obj->inertia.setZero();
    obj->inertia(0,0) = mass.inertia[0];
    obj->inertia(1,1) = mass.inertia[1];
    obj->inertia(2,2) = mass.inertia[2];
  }
  else {
    obj->inertia.set(&mass.inertia[0]);
  }
}

ContactParameters RigidObjectModel::getContactParameters()
{
  ContactParameters params;
  RigidObject* obj=object;
  params.kFriction = obj->kFriction;
  params.kRestitution = obj->kRestitution;
  params.kStiffness = obj->kStiffness;
  params.kDamping = obj->kDamping;
  return params;
}

void RigidObjectModel::setContactParameters(const ContactParameters& params)
{
  RigidObject* obj=object;
  obj->kFriction = params.kFriction;
  obj->kRestitution = params.kRestitution;
  obj->kStiffness = params.kStiffness;
  obj->kDamping = params.kDamping;
}

void RigidObjectModel::getTransform(double R[9],double t[3])
{
  RigidObject* obj=object;
  obj->T.R.get(R);
  obj->T.t.get(t);
}

void RigidObjectModel::setTransform(const double R[9],const double t[3])
{
  RigidObject* obj=object;
  obj->T.R.set(R);
  obj->T.t.set(t);
  obj->geometry->SetTransform(obj->T);
}

void RigidObjectModel::getVelocity(double out[3],double out2[3])
{
  RigidObject* obj=object;
  obj->w.get(out);
  obj->v.get(out2);
}

void RigidObjectModel::setVelocity(const double angularVelocity[3],const double velocity[3])
{
  RigidObject* obj=object;
  obj->w.set(angularVelocity);
  obj->v.set(velocity);
}

void RigidObjectModel::drawGL(bool keepAppearance)
{
  RobotWorld& world = *worlds[this->world]->world;
  if(keepAppearance) {
    world.rigidObjects[index]->DrawGL();
  }
  else {
    glMatrixMode(GL_MODELVIEW);
    glPushMatrix();
    GLDraw::glMultMatrix(Matrix4(object->T));
    GLDraw::draw(*object->geometry);
    glPopMatrix();
  }
}


TerrainModel::TerrainModel()
  :world(-1),index(-1),terrain(NULL)
{
}

const char* TerrainModel::getName() const
{
  RobotWorld& world = *worlds[this->world]->world;
  return world.terrains[index]->name.c_str();
}

void TerrainModel::setName(const char* name)
{
  if(index < 0) {
    throw PyException("Cannot set the name of an empty rigid object");
  }
  RobotWorld& world = *worlds[this->world]->world;
  world.terrains[index]->name = name;
}


int TerrainModel::getID() const
{
  RobotWorld& world = *worlds[this->world]->world;
  return world.TerrainID(index);
}

Geometry3D TerrainModel::geometry()
{
  Geometry3D res;
  res.world = world;
  res.id = getID();
  assert(res.id >= 0);
  *reinterpret_cast<SmartPointer<AnyCollisionGeometry3D>*>(res.geomPtr) = worlds[world]->world->GetGeometry(res.id); 
  return res;
}


Appearance TerrainModel::appearance()
{
  Appearance res;
  res.world = world;
  res.id = getID();
  assert(res.id >= 0);
  *reinterpret_cast<SmartPointer<GLDraw::GeometryAppearance>*>(res.appearancePtr) = worlds[world]->world->GetAppearance(res.id);
  return res;
}

void TerrainModel::setFriction(double friction)
{
  terrain->SetUniformFriction(friction);
}

void TerrainModel::drawGL(bool keepAppearance)
{
  RobotWorld& world = *worlds[this->world]->world;
  if(keepAppearance) {
    world.terrains[index]->DrawGL();
  }
  else {
    GLDraw::draw(*terrain->geometry);
  }
}








/***************************  SIMULATION CODE ***************************************/


Simulator::Simulator(const WorldModel& model)
{
#ifdef dDOUBLE
  if(dCheckConfiguration("ODE_double_precision")!=1) {
    FatalError("ODE is compiled with single precision but Klamp't Python API is compiled with double, please check that -DdSINGLE is defined in the KLAMPT_DEFINITIONS variable in CMake and recompile");
  }
#else
  if(dCheckConfiguration("ODE_single_precision")!=1) {
    FatalError("ODE is compiled with double precision but Klamp't Python API is compiled with single, please check that -DdDOUBLE is defined in the KLAMPT_DEFINITIONS variable in CMake and recompile");
  }
#endif


  index = createSim();
  world = model;
  sim = &sims[index]->sim;

  //initialize simulation
  printf("Initializing simulation...\n");
  RobotWorld& rworld=*worlds[model.index]->world;
  sim->Init(&rworld);

  //setup controllers
  sim->robotControllers.resize(rworld.robots.size());
  for(size_t i=0;i<sim->robotControllers.size();i++) {
    Robot* robot=rworld.robots[i];
    sim->SetController(i,MakeController(robot));

    sim->controlSimulators[i].sensors.MakeDefault(robot);
  }
  printf("Done\n");


  //setup ODE settings, if any
  TiXmlElement* e=worlds[world.index]->xmlWorld.GetElement("simulation");
  if(e) {
    printf("Reading simulation settings...\n");
    XmlSimulationSettings s(e);
    if(!s.GetSettings(*sim)) {
      fprintf(stderr,"Warning, simulation settings not read correctly\n");
    }
    printf("Done\n");
  }

  //TEMP: play around with auto disable of rigid objects
  //for(size_t i=0;i<sim->odesim.numObjects();i++)
  //    dBodySetAutoDisableFlag(sim->odesim.object(i)->body(),1);

  sim->WriteState(initialState);
}

Simulator::~Simulator()
{
  destroySim(index);
}

void Simulator::reset()
{
  sim->ReadState(initialState);
}

int Simulator::getStatus()
{
  return sim->worstStatus;
}

std::string Simulator::getStatusString(int s)
{
  if(s < 0) s = getStatus();
  switch(s) {
    case 0: return "normal";
    case 1: return "adaptive time stepping";
    case 2: return "contact unreliable";
    case 3: return "unstable";
    default: return "error";
  }
}

string Simulator::getState()
{
  string str;
  sim->WriteState(str);
  return ToBase64(str);
}

void Simulator::setState(const string& str)
{
  sim->ReadState(FromBase64(str));
}

void Simulator::simulate(double t)
{
  sim->Advance(t);
  sim->UpdateModel();
}

void Simulator::fakeSimulate(double t)
{
  sim->AdvanceFake(t);
  sim->UpdateModel();
}

double Simulator::getTime()
{
  return sim->time;
}

void Simulator::updateWorld()
{
  sim->UpdateModel();
}

void Simulator::getActualConfig(int robot,std::vector<double>& out)
{
  Vector qv;
  sim->controlSimulators[robot].GetSimulatedConfig(qv);
  out = qv;
}

void Simulator::getActualVelocity(int robot,std::vector<double>& out)
{
  Vector qv;
  sim->controlSimulators[robot].GetSimulatedVelocity(qv);
  out = qv;
}

void Simulator::getActualTorques(int robot,std::vector<double>& out)
{
  Vector t;
  sim->controlSimulators[robot].GetActuatorTorques(t);
  out = t;
}

bool Simulator::inContact(int aid,int bid)
{
  return sim->InContact(aid,bid);
}

void Simulator::contactForce(int aid,int bid,double res[3])
{
  sim->MeanContactForce(aid,bid).get(res);
}

void Simulator::contactTorque(int aid,int bid,double res[3])
{
  sim->MeanContactTorque(aid,bid).get(res);
}


void Simulator::getContacts(int aid,int bid,std::vector<std::vector<double> >& out)
{
  ODEContactList* c=sim->GetContactList(aid,bid);
  if(!c) {
    out.resize(0);
    return;
  }
  out.resize(c->points.size());
  for(size_t i=0;i<c->points.size();i++) {
    out[i].resize(7);
    c->points[i].x.get(out[i][0],out[i][1],out[i][2]);
    c->points[i].n.get(out[i][3],out[i][4],out[i][5]);
    out[i][6] = c->points[i].kFriction;
    if(bid < aid) {
      out[i][3] = -out[i][3];
      out[i][4] = -out[i][4];
      out[i][5] = -out[i][5];
    }
  }
}

void Simulator::getContactForces(int aid,int bid,std::vector<std::vector<double> >& out)
{
  ODEContactList* c=sim->GetContactList(aid,bid);
  if(!c) {
    out.resize(0);
    return;
  }
  out.resize(c->forces.size());
  for(size_t i=0;i<c->forces.size();i++) {
    out[i].resize(3);
    c->forces[i].get(out[i][0],out[i][1],out[i][2]);
    if(bid < aid) {
      out[i][0] = -out[i][0];
      out[i][1] = -out[i][1];
      out[i][2] = -out[i][2];
    }
  }
}

bool Simulator::hadContact(int aid,int bid)
{
  return sim->HadContact(aid,bid);
}

bool Simulator::hadSeparation(int aid,int bid)
{
  return sim->HadSeparation(aid,bid);
}

bool Simulator::hadPenetration(int aid,int bid)
{
  return sim->HadPenetration(aid,bid);
}

void Simulator::meanContactForce(int aid,int bid,double out[3])
{
  sim->MeanContactForce(aid,bid).get(out);
}

void Simulator::enableContactFeedback(int obj1,int obj2)
{
  sim->EnableContactFeedback(obj1,obj2);
}

void Simulator::enableContactFeedbackAll()
{
  //setup feedback
  RobotWorld& rworld=*worlds[world.index]->world;
  //world-object
  const ODESimulatorSettings& settings = sim->odesim.GetSettings();
  if(settings.rigidObjectCollisions) {
    for(size_t i=0;i<rworld.rigidObjects.size();i++) {
      int objid = rworld.RigidObjectID(i);
      for(size_t j=0;j<rworld.terrains.size();j++)
    sim->EnableContactFeedback(objid,rworld.TerrainID(j));
    }
  }
  for(size_t r=0;r<rworld.robots.size();r++) {
    for(size_t j=0;j<rworld.robots[r]->links.size();j++) {
      int linkid = rworld.RobotLinkID(r,j);
      //robot-world
      for(size_t i=0;i<rworld.rigidObjects.size();i++) {
    sim->EnableContactFeedback(rworld.RigidObjectID(i),linkid);
      }
      //robot-object
      for(size_t i=0;i<rworld.terrains.size();i++) {
    sim->EnableContactFeedback(rworld.TerrainID(i),linkid);
      }
      //robot-self
      if(settings.robotSelfCollisions) {
    for(size_t k=0;k<rworld.robots[r]->links.size();k++) {
      if(rworld.robots[r]->selfCollisions(j,k)) {
        sim->EnableContactFeedback(rworld.RobotLinkID(r,k),linkid);
      }
    }
      }
      //robot-robot
      if(settings.robotRobotCollisions) {
    for(size_t i=0;i<rworld.robots.size();i++) {
      if(i==r) continue;
      for(size_t k=0;k<rworld.robots[i]->links.size();k++) {
        sim->EnableContactFeedback(rworld.RobotLinkID(i,k),linkid);
      }
    }
      }
    }
  }
}

void Simulator::setGravity(const double g[3])
{
  sim->odesim.SetGravity(Vector3(g));
}

void Simulator::setSimStep(double dt)
{
  sim->simStep = dt;
}

  /// Retreives some simulation setting.  Valid names are gravity,
  /// simStep, boundaryLayerCollisions, rigidObjectCollisions, robotSelfCollisions,
  /// robotRobotCollisions, adaptiveTimeStepping, maxContacts,
  /// clusterNormalScale, errorReductionParameter, and dampedLeastSquaresParameter
std::string Simulator::getSetting(const std::string& name)
{
  ODESimulatorSettings& settings = sim->odesim.GetSettings();
  stringstream ss;
  if(name == "gravity") ss << Vector3(settings.gravity);
  else if(name == "simStep") ss << sim->simStep;
  else if(name == "boundaryLayerCollisions") ss << settings.boundaryLayerCollisions;
  else if(name == "rigidObjectCollisions") ss << settings.rigidObjectCollisions;
  else if(name == "robotSelfCollisions") ss << settings.robotSelfCollisions;
  else if(name == "robotRobotCollisions") ss << settings.robotRobotCollisions;
  else if(name == "adaptiveTimeStepping") ss << settings.adaptiveTimeStepping;
  else if(name == "minimumAdaptiveTimeStep") ss << settings.minimumAdaptiveTimeStep;
  else if(name == "maxContacts") ss << settings.maxContacts;
  else if(name == "clusterNormalScale") ss << settings.clusterNormalScale;
  else if(name == "errorReductionParameter") ss << settings.errorReductionParameter;
  else if(name == "dampedLeastSquaresParameter") ss << settings.dampedLeastSquaresParameter;
  else if(name == "instabilityConstantEnergyThreshold") ss << settings.instabilityConstantEnergyThreshold;
  else if(name == "instabilityLinearEnergyThreshold") ss << settings.instabilityLinearEnergyThreshold;
  else if(name == "instabilityMaxEnergyThreshold") ss << settings.instabilityMaxEnergyThreshold;
  else if(name == "instabilityPostCorrectionEnergy") ss << settings.instabilityPostCorrectionEnergy;
  else throw PyException("Invalid setting queried in Simulator.getSetting()");
  return ss.str();
}

void Simulator::setSetting(const std::string& name,const std::string& value)
{
  ODESimulatorSettings& settings = sim->odesim.GetSettings();
  stringstream ss(value);
  if(name == "gravity") { Vector3 g; ss >> g; sim->odesim.SetGravity(settings.gravity); }
  else if(name == "simStep") ss >> sim->simStep;
  else if(name == "boundaryLayerCollisions") ss >> settings.boundaryLayerCollisions;
  else if(name == "rigidObjectCollisions") ss >> settings.rigidObjectCollisions;
  else if(name == "robotSelfCollisions") ss >> settings.robotSelfCollisions;
  else if(name == "robotRobotCollisions") ss >> settings.robotRobotCollisions;
  else if(name == "adaptiveTimeStepping") ss >> settings.adaptiveTimeStepping;
  else if(name == "minimumAdaptiveTimeStep") ss >> settings.minimumAdaptiveTimeStep;
  else if(name == "maxContacts") ss >> settings.maxContacts;
  else if(name == "clusterNormalScale") ss >> settings.clusterNormalScale;
  else if(name == "errorReductionParameter") { ss >> settings.errorReductionParameter; sim->odesim.SetERP(settings.errorReductionParameter); }
  else if(name == "dampedLeastSquaresParameter") { ss >> settings.dampedLeastSquaresParameter; sim->odesim.SetCFM(settings.dampedLeastSquaresParameter); }
  else if(name == "instabilityConstantEnergyThreshold") ss >> settings.instabilityConstantEnergyThreshold;
  else if(name == "instabilityLinearEnergyThreshold") ss >> settings.instabilityLinearEnergyThreshold;
  else if(name == "instabilityMaxEnergyThreshold") ss >> settings.instabilityMaxEnergyThreshold;
  else if(name == "instabilityPostCorrectionEnergy") ss >> settings.instabilityPostCorrectionEnergy;
  else throw PyException("Invalid setting queried in Simulator.setSetting()");
  if(ss.bad()) throw PyException("Invalid value string argument in Simulator.setSetting()");
}



SimRobotController Simulator::controller(int robot)
{
  SimRobotController c;
  c.sim = this;
  c.controller = &sim->controlSimulators[robot];
  c.index = robot;
  return c;
}


SimRobotController Simulator::controller(const RobotModel& robot)
{
  SimRobotController c;
  c.sim = this;
  c.controller = &sim->controlSimulators[robot.index];
  c.index = robot.index;
  return c;
}

int SimBody::getID() const
{
  return objectID;
}

void SimBody::enable(bool enabled)
{
  if(!body) return;
  if(!enabled) dBodyDisable(body);
  else dBodyEnable(body);
}

bool SimBody::isEnabled()
{
  if(!body) return false;
  return dBodyIsEnabled(body) != 0;
}

void SimBody::enableDynamics(bool enabled)
{
  if(!body) return;
  if(!enabled) dBodySetKinematic(body);
  else dBodySetDynamic(body);
}

bool SimBody::isDynamicsEnabled()
{
  if(!body) return false;
  return dBodyIsKinematic(body) == 0;
}


void SimBody::applyWrench(const double f[3],const double t[3])
{
  if(!body) return;
  sim->sim->hooks.push_back(new WrenchHook(body,Vector3(f),Vector3(t)));
  sim->sim->hooks.back()->autokill = true;
  //dBodyAddForce(body,f[0],f[1],f[2]);
  //dBodyAddTorque(body,t[0],t[1],t[2]);
}

void SimBody::applyForceAtPoint(const double f[3],const double pworld[3])
{
  if(!body) return;
  sim->sim->hooks.push_back(new ForceHook(body,Vector3(pworld),Vector3(f)));
  sim->sim->hooks.back()->autokill = true;
  //dBodyAddForceAtPos(body,f[0],f[1],f[2],pworld[0],pworld[1],pworld[2]);
}

void SimBody::applyForceAtLocalPoint(const double f[3],const double plocal[3])
{
  if(!body) return;
  sim->sim->hooks.push_back(new LocalForceHook(body,Vector3(plocal),Vector3(f)));
  sim->sim->hooks.back()->autokill = true;
  //dBodyAddForceAtRelPos(body,f[0],f[1],f[2],plocal[0],plocal[1],plocal[2]);
}

void SimBody::setVelocity(const double w[3],const double v[3])
{
  if(!body) return;
  dBodySetLinearVel(body,v[0],v[1],v[2]);
  dBodySetAngularVel(body,w[1],w[1],w[2]);

}

void SimBody::getVelocity(double out[3],double out2[3])
{
  if(!body) {
    out[0] = out[1] = out[2] = out2[0] = out2[1] = out2[2] = 0;
    return;
  }
  const dReal* v=dBodyGetLinearVel(body);
  const dReal* w=dBodyGetAngularVel(body);
  for(int i=0;i<3;i++) out[i] = w[i];
  for(int i=0;i<3;i++) out2[i] = v[i];
}

void SimBody::setTransform(const double R[9],const double t[3])
{
  //out matrix is 3x3 column major, ODE matrices are 4x4 row major
  if(!body) return;
  dBodySetPosition(body,t[0],t[1],t[2]);
  dMatrix3 rot;
  for(int i=0;i<3;i++)
    for(int j=0;j<3;j++)
      rot[i*4+j] = R[i+j*3];
  dBodySetRotation(body,rot);
}

void SimBody::getTransform(double out[9],double out2[3])
{
  //out matrix is 3x3 column major, ODE matrices are 4x4 row major
  if(!body) {
    for(int i=0;i<9;i++) out[i]=0;
    for(int i=0;i<3;i++) out2[i]=0;
    out[0] = out[4] = out[8] = 1.0;
    return;
  }
  const dReal* t=dBodyGetPosition(body);
  const dReal* R=dBodyGetRotation(body);
  for(int i=0;i<3;i++) out2[i] = t[i];
  for(int i=0;i<3;i++)
    for(int j=0;j<3;j++)
      out[i+j*3] = R[i*4+j];
}

void SimBody::setObjectTransform(const double R[9],const double t[3])
{
  ODEObjectID id = sim->sim->WorldToODEID(objectID);
  if(id.IsRigidObject()) sim->sim->odesim.object(id.index)->SetTransform(RigidTransform(Matrix3(R),Vector3(t)));
  else if(id.IsRobot()) sim->sim->odesim.robot(id.index)->SetLinkTransform(id.bodyIndex,RigidTransform(Matrix3(R),Vector3(t)));
  else setTransform(R,t);
}

void SimBody::getObjectTransform(double out[9],double out2[3])
{
  ODEObjectID id = sim->sim->WorldToODEID(objectID);
  if(id.IsRigidObject()) {
    RigidTransform T;
    sim->sim->odesim.object(id.index)->GetTransform(T);
    T.R.get(out);
    T.t.get(out2);
  }
  else if(id.IsRobot()) {
    RigidTransform T;
    sim->sim->odesim.robot(id.index)->GetLinkTransform(id.bodyIndex,T);
    T.R.get(out);
    T.t.get(out2);
  }
  else getTransform(out,out2);
}

void SimBody::setCollisionPadding(double padding)
{
  if(!geometry) return;
  geometry->SetPadding(padding);
}

double SimBody::getCollisionPadding()
{
  if(!geometry) return 0;
  return geometry->GetPadding();
}

void SimBody::setCollisionPreshrink(bool shrinkVisualization)
{
  if(!geometry) return;
  geometry->SetPaddingWithPreshrink(geometry->GetPadding(),shrinkVisualization);
}

ContactParameters SimBody::getSurface()
{
  ContactParameters res;
  if(!geometry) {
    res.kFriction=res.kRestitution=res.kStiffness=res.kDamping=0;
  }
  else {
    ODESurfaceProperties* params = &geometry->surf();
    res.kFriction=params->kFriction;
    res.kRestitution=params->kRestitution;
    res.kStiffness=params->kStiffness;
    res.kDamping=params->kDamping;
  }
  return res;
}

void SimBody::setSurface(const ContactParameters& res)
{
  if(!geometry) return;
  ODESurfaceProperties* params = &geometry->surf();
  params->kFriction=res.kFriction;
  params->kRestitution=res.kRestitution;
  params->kStiffness=res.kStiffness;
  params->kDamping=res.kDamping;
}


SimBody Simulator::body(const RobotModelLink& link)
{
  SimBody b;
  b.sim = this;
  b.objectID = link.getID();
  b.body = sim->odesim.robot(link.robotIndex)->body(link.index);
  b.geometry = sim->odesim.robot(link.robotIndex)->triMesh(link.index);
  return b;
}

SimBody Simulator::body(const RigidObjectModel& object)
{
  SimBody b;
  b.sim = this;
  b.objectID = object.getID();
  b.body = sim->odesim.object(object.index)->body();
  b.geometry = sim->odesim.object(object.index)->triMesh();
  return b; 
}

SimBody Simulator::body(const TerrainModel& terrain)
{
  SimBody b;
  b.sim = this;
  b.objectID = terrain.getID();
  b.body = NULL;
  b.geometry = sim->odesim.terrainGeom(terrain.index);
  return b;
}

void Simulator::getJointForces(const RobotModelLink& link,double out[6])
{
  ODERobot* oderobot = sim->odesim.robot(link.robotIndex);
  dJointFeedback fb = oderobot->feedback(link.index);
  Vector3 fw(fb.f1[0],fb.f1[1],fb.f1[2]);
  RigidTransform T;
  oderobot->GetLinkTransform(link.index,T);
  Vector3 mcomw = Vector3(fb.t1[0],fb.t1[1],fb.t1[2]);
  //convert moment about link's com to moment about localpos
  //mp_w = (p-com) x f_w + mcom_w 
  Vector3 comw = T*link.robotPtr->links[link.index].com;
  Vector3 mw = cross(comw,fw) + mcomw;
  //convert to local frame
  Vector3 f,m;
  T.R.mulTranspose(fw,f);
  T.R.mulTranspose(mw,m);
  f.get(&out[0]);
  m.get(&out[3]);
}


SimRobotController::SimRobotController()
:index(-1),sim(NULL),controller(NULL)
{}

SimRobotController::~SimRobotController()
{}

RobotModel SimRobotController::model()
{
  if(!sim) return RobotModel();
  return sim->world.robot(index);
}

void SimRobotController::setRate(double dt)
{
  controller->controlTimeStep = dt;
}

double SimRobotController::getRate()
{
  return controller->controlTimeStep;
}

void SimRobotController::getCommandedConfig(vector<double>& q)
{
  Vector qv;
  controller->GetCommandedConfig(qv);
  q.resize(qv.n);
  qv.getCopy(&q[0]);
}

void SimRobotController::getCommandedVelocity(vector<double>& dq)
{
  Vector qv;
  controller->GetCommandedVelocity(qv);
  dq.resize(qv.n);
  qv.getCopy(&dq[0]);
}

void SimRobotController::getSensedConfig(vector<double>& q)
{
  Vector qv;
  controller->GetSensedConfig(qv);
  if(!qv.empty()) {
    q.resize(qv.n);
    qv.getCopy(&q[0]);
  }
}

void SimRobotController::getSensedVelocity(vector<double>& dq)
{
  Vector qv;
  controller->GetSensedVelocity(qv);
  if(!qv.empty()) {
    dq.resize(qv.n);
    qv.getCopy(&dq[0]);
  }
}

SimRobotSensor::SimRobotSensor(Robot* _robot,SensorBase* _sensor)
  :robot(_robot),sensor(_sensor)
{}

std::string SimRobotSensor::name()
{
  if(!sensor) return std::string();
  return sensor->name;
}
std::string SimRobotSensor::type()
{
  if(!sensor) return std::string();
  return sensor->Type();
}

std::vector<std::string> SimRobotSensor::measurementNames()
{
  std::vector<std::string> res;
  if(!sensor) return res;
  sensor->MeasurementNames(res);
  return res;
}

void SimRobotSensor::getMeasurements(std::vector<double>& out)
{
  out.resize(0);
  if(!sensor) return;
  sensor->GetMeasurements(out);
}

std::string SimRobotSensor::getSetting(const std::string& name)
{
  if(!sensor) return std::string();
  std::string val;
  if(!sensor->GetSetting(name,val)) throw PyException("Setting "+name+" not supported");
  return val;
}

void SimRobotSensor::setSetting(const std::string& name,const std::string& val)
{
  if(!sensor) return;
  if(!sensor->SetSetting(name,val)) throw PyException("Setting "+name+" not supported or value not formatted correctly");
}

void SimRobotSensor::drawGL()
{
  vector<double> measurements;
  drawGL(measurements);
}

void SimRobotSensor::drawGL(const std::vector<double>& measurements)
{
  if(!sensor) return;
  sensor->DrawGL(*robot,measurements);
}

void SimRobotSensor::kinematicSimulate(WorldModel& world,double dt)
{
  if(!sensor) return;
  sensor->SimulateKinematic(*robot,*worlds[world.index]->world);
  sensor->Advance(dt);
}

void SimRobotSensor::kinematicReset()
{
  if(!sensor) return;
  sensor->Reset();
}


SimRobotSensor SimRobotController::sensor(int sensorIndex)
{
  RobotSensors& sensors = controller->sensors;
  if(sensorIndex < 0 || sensorIndex >= (int)sensors.sensors.size())
    return SimRobotSensor(NULL,NULL);
  return SimRobotSensor(controller->robot,sensors.sensors[sensorIndex]);
}

SimRobotSensor SimRobotController::sensor(const char* name)
{
  RobotSensors& sensors = controller->sensors;
  SmartPointer<SensorBase> sensor = sensors.GetNamedSensor(name);
  if(sensor==NULL) {
    fprintf(stderr,"Warning, sensor %s does not exist\n",name);
  }
  return SimRobotSensor(controller->robot,sensor);
}

std::vector<std::string> SimRobotController::commands()
{
  return controller->controller->Commands();
}

void SimRobotController::setManualMode(bool enabled)
{
  RobotController* c=sim->sim->robotControllers[index];
  MyController* mc=reinterpret_cast<MyController*>(c);
  if(mc)
    mc->override = enabled;
  else {
    if(enabled)
      throw PyException("Cannot enable manual mode, controller type incorrect");
  }
}

std::string SimRobotController::getControlType()
{
  std::vector<int> res;
  typedef std::vector<ActuatorCommand>::iterator it_ac;
  RobotMotorCommand& command = controller->command;
  int mode = -1;
  for(it_ac it = command.actuators.begin();
            it != command.actuators.end();
          ++it)
      if(mode == -1)
          mode = it->mode;
      else if(mode != it->mode)
          mode = -2;
  switch(mode)
  {
  case ActuatorCommand::OFF:
      return "off";
  case ActuatorCommand::TORQUE:
      return "torque";
  case ActuatorCommand::PID:
      return "PID";
  case ActuatorCommand::LOCKED_VELOCITY:
      return "locked_velocity";
  default:
      return "unknown";
  }
}


bool SimRobotController::sendCommand(const std::string& name,const std::string& args)
{
  return controller->controller->SendCommand(name,args);
}

std::string SimRobotController::getSetting(const std::string& name)
{
  std::string val;
  if(!controller->controller->GetSetting(name,val)) return "";
  return val;
}

bool SimRobotController::setSetting(const std::string& name,const std::string& val)
{
  return controller->controller->SetSetting(name,val);
}

void EnablePathControl(RobotController* c)
{
  PolynomialPathController* pc = GetPathController(c);
  MyController* mc=dynamic_cast<MyController*>(c);
  if(pc->path.elements.empty() || mc->override) {
    Config q;
    if(mc->GetCommandedConfig(q)) {
      pc->SetConstant(q);
    }
    else {
      if(mc->GetSensedConfig(q)) {
        pc->SetConstant(q);
      }
      else {
        fprintf(stderr,"First simulation cycle: the path controller needs to read from the encoders before motion commands can be issued\n");
      }
    }
  }
  mc->override = false;
}

void SimRobotController::setMilestone(const vector<double>& q)
{
  if(controller->robot->links.size() != q.size()) {
    throw PyException("Invalid size of configuration");
  }
<<<<<<< HEAD
=======
  EnablePathControl(sim->sim->robotControllers[index]);
>>>>>>> 8041a2bb
  Config qv(controller->robot->links.size(),&q[0]);
  stringstream ss;
  ss<<qv;
  controller->controller->SendCommand("set_q",ss.str());
}

void SimRobotController::setMilestone(const vector<double>& q,const vector<double>& dq)
{
  if(controller->robot->links.size() != q.size()) {
    throw PyException("Invalid size of configuration");
  }
  if(controller->robot->links.size() != dq.size()) {
    throw PyException("Invalid size of velocity");
  }
<<<<<<< HEAD
=======
  EnablePathControl(sim->sim->robotControllers[index]);
>>>>>>> 8041a2bb
  Config qv(controller->robot->links.size(),&q[0]);
  Config dqv(controller->robot->links.size(),&dq[0]);
  stringstream ss;
  ss<<qv<<"\t"<<dqv;
  controller->controller->SendCommand("set_qv",ss.str());
}

void SimRobotController::addMilestone(const vector<double>& q)
{
  if(controller->robot->links.size() != q.size()) {
    throw PyException("Invalid size of configuration");
  }
<<<<<<< HEAD
=======
  EnablePathControl(sim->sim->robotControllers[index]);
>>>>>>> 8041a2bb
  Config qv(controller->robot->links.size(),&q[0]);
  stringstream ss;
  ss<<qv;
  controller->controller->SendCommand("append_q",ss.str());
}

void SimRobotController::addMilestoneLinear(const vector<double>& q)
{
  if(controller->robot->links.size() != q.size()) {
    throw PyException("Invalid size of configuration");
  }
<<<<<<< HEAD
=======
  EnablePathControl(sim->sim->robotControllers[index]);
>>>>>>> 8041a2bb
  Config qv(controller->robot->links.size(),&q[0]);
  stringstream ss;
  ss<<qv;
  controller->controller->SendCommand("append_q_linear",ss.str());
}

void SimRobotController::setLinear(const std::vector<double>& q,double dt)
{
  if(controller->robot->links.size() != q.size()) {
    throw PyException("Invalid size of configuration");
  }
<<<<<<< HEAD
=======
  EnablePathControl(sim->sim->robotControllers[index]);
>>>>>>> 8041a2bb
  PolynomialMotionQueue* mq = GetMotionQueue(controller->controller);
  mq->Cut(0);
  mq->AppendLinear(q,dt);
}
void SimRobotController::setCubic(const std::vector<double>& q,const std::vector<double>& v,double dt)
{
  if(controller->robot->links.size() != q.size()) {
    throw PyException("Invalid size of configuration");
  }
  if(controller->robot->links.size() != v.size()) {
    throw PyException("Invalid size of velocity");
  }
<<<<<<< HEAD
=======
  EnablePathControl(sim->sim->robotControllers[index]);
>>>>>>> 8041a2bb
  PolynomialMotionQueue* mq = GetMotionQueue(controller->controller);
  mq->Cut(0);
  mq->AppendCubic(q,v,dt);
}
<<<<<<< HEAD

=======
>>>>>>> 8041a2bb
void SimRobotController::addLinear(const std::vector<double>& q,double dt)
{
  if(controller->robot->links.size() != q.size()) {
    throw PyException("Invalid size of configuration");
  }
<<<<<<< HEAD
=======
  EnablePathControl(sim->sim->robotControllers[index]);
>>>>>>> 8041a2bb
  PolynomialMotionQueue* mq = GetMotionQueue(controller->controller);
  mq->AppendLinear(q,dt);
}

<<<<<<< HEAD
void SimRobotController::appendLinear(const std::vector<double>& q,double dt)
{
  addLinear(q,dt);
}
=======
>>>>>>> 8041a2bb
void SimRobotController::addCubic(const std::vector<double>& q,const std::vector<double>& v,double dt)
{
  if(controller->robot->links.size() != q.size()) {
    throw PyException("Invalid size of configuration");
  }
  if(controller->robot->links.size() != v.size()) {
    throw PyException("Invalid size of velocity");
  }
<<<<<<< HEAD
=======
  EnablePathControl(sim->sim->robotControllers[index]);
>>>>>>> 8041a2bb
  PolynomialMotionQueue* mq = GetMotionQueue(controller->controller);
  mq->AppendCubic(q,v,dt);
}

void SimRobotController::addMilestone(const vector<double>& q,const vector<double>& dq)
{
  if(controller->robot->links.size() != q.size()) {
    throw PyException("Invalid size of configuration");
  }
  if(controller->robot->links.size() != dq.size()) {
    throw PyException("Invalid size of velocity");
  }
<<<<<<< HEAD
=======
  EnablePathControl(sim->sim->robotControllers[index]);
>>>>>>> 8041a2bb
  Config qv(controller->robot->links.size(),&q[0]);
  Config dqv(controller->robot->links.size(),&dq[0]);
  stringstream ss;
  ss<<qv<<"\t"<<dqv;
  controller->controller->SendCommand("append_qv",ss.str());
}

void SimRobotController::setVelocity(const vector<double>& dq,double dt)
{
  if(controller->robot->links.size() != dq.size()) {
    throw PyException("Invalid size of velocity");
  }
<<<<<<< HEAD
=======
  EnablePathControl(sim->sim->robotControllers[index]);
>>>>>>> 8041a2bb
  Config qv(controller->robot->links.size(),&dq[0]);
  stringstream ss;
  ss<<dt<<"\t"<<qv;
  controller->controller->SendCommand("set_tv",ss.str());
}

double SimRobotController::remainingTime() const
{
  PolynomialMotionQueue* mq = GetMotionQueue(controller->controller);
  return mq->TimeRemaining();
}


void SimRobotController::setTorque(const std::vector<double>& t)
{
  RobotMotorCommand& command = controller->command;
  if(t.size() != command.actuators.size()) {
    throw PyException("Invalid command size, must be equal to driver size");
  }
  for(size_t i=0;i<command.actuators.size();i++) {
    command.actuators[i].SetTorque(t[i]);
  }
  RobotController* c=sim->sim->robotControllers[index];
  MyController* mc=dynamic_cast<MyController*>(c);
  if(!mc) {
    throw PyException("Not using the default manual override controller");
  }
  mc->override = true;
}

void SimRobotController::setPIDCommand(const std::vector<double>& qdes,const std::vector<double>& dqdes)
{
  RobotMotorCommand& command = controller->command;
  Robot* robot=controller->robot;
  if(qdes.size() != command.actuators.size() || dqdes.size() != command.actuators.size()) {
    if(qdes.size() != robot->links.size() || dqdes.size() != robot->links.size())
      throw PyException("Invalid command sizes");
    for(size_t i=0;i<qdes.size();i++) {
      robot->q(i) = qdes[i];
      robot->dq(i) = dqdes[i];
    }
    for(size_t i=0;i<command.actuators.size();i++) {
      command.actuators[i].SetPID(robot->GetDriverValue(i),robot->GetDriverVelocity(i),command.actuators[i].iterm);
    }
  }
  else {
    for(size_t i=0;i<command.actuators.size();i++) {
      command.actuators[i].SetPID(qdes[i],dqdes[i],command.actuators[i].iterm);
    }
  }
  RobotController* c=sim->sim->robotControllers[index];
  MyController* mc=dynamic_cast<MyController*>(c);
  if(!mc) {
    throw PyException("Not using the default manual override controller");
  }
  mc->override = true;
}

void SimRobotController::setPIDCommand(const std::vector<double>& qdes,const std::vector<double>& dqdes,const std::vector<double>& tfeedforward)
{
  setPIDCommand(qdes,dqdes);
  RobotMotorCommand& command = controller->command;
  //Robot* robot=sim->sim->controlSimulators[index];
  if(tfeedforward.size() != command.actuators.size())
     throw PyException("Invalid command sizes");
  for(size_t i=0;i<command.actuators.size();i++) {
    command.actuators[i].torque = tfeedforward[i];
  }
}



void SimRobotController::setPIDGains(const std::vector<double>& kP,const std::vector<double>& kI,const std::vector<double>& kD)
{
  RobotMotorCommand& command = controller->command;
  if(kP.size() != command.actuators.size() || kI.size() != command.actuators.size() || kD.size() != command.actuators.size()) {
    throw PyException("Invalid gain sizes");
  }
  for(size_t i=0;i<kP.size();i++) {
    command.actuators[i].kP = kP[i];
    command.actuators[i].kI = kI[i];
    command.actuators[i].kD = kD[i];
  }
}

void SimRobotController::getPIDGains(std::vector<double>& kPout,std::vector<double>& kIout,std::vector<double>& kDout)
{
  RobotMotorCommand& command = controller->command;
  int size = command.actuators.size();
  kPout.resize(size, 0.0);
  kIout.resize(size, 0.0);
  kDout.resize(size, 0.0);
  for(size_t i=0;i<command.actuators.size();i++) {
    kPout[i] = command.actuators[i].kP;
    kIout[i] = command.actuators[i].kI;
    kDout[i] = command.actuators[i].kD;
  }
}








/***************************  VISUALIZATION CODE ***************************************/


bool Viewport::fromJson(const std::string& str)
{
  AnyCollection coll;
  std::stringstream ss(str);
  ss>>coll;
  if(!ss) return false;
  if(!coll["perspective"].as(perspective)) return false;
  if(!coll["scale"].as(scale)) return false;
  if(!coll["x"].as(x)) return false;
  if(!coll["y"].as(y)) return false;
  if(!coll["w"].as(w)) return false;
  if(!coll["h"].as(h)) return false;
  if(!coll["n"].as(n)) return false;
  if(!coll["f"].as(f)) return false;
  if(!coll["xform"].asvector(xform)) return false;
  if(xform.size() != 16) return false;
  return true;
}

void Viewport::setModelviewMatrix(const double M[16])
{
  xform.resize(16);
  copy(&M[0],&M[0]+16,xform.begin());
}

void Viewport::setRigidTransform(const double R[9],const double t[3])
{
  RigidTransform T;
  T.R.set(R);
  T.t.set(t);
  Matrix4 m(T);
  xform.resize(16);
  m.get(&xform[0]);
}

void Viewport::getRigidTransform(double out[9],double out2[3])
{
  Matrix4 m;
  m.set(&xform[0]);
  RigidTransform T(m);
  T.R.get(out);
  T.t.get(out2);
}


std::string Viewport::toJson() const
{
  AnyCollection coll;
  coll["perspective"] = perspective;
  coll["scale"] = scale;
  coll["x"] = x;
  coll["y"] = y;
  coll["w"] = w;
  coll["h"] = h;
  coll["n"] = n;
  coll["f"] = f;
  coll["xform"].resize(16);
  for(int i=0;i<16;i++)
    coll["xform"][i] = xform[i];
  std::stringstream ss;
  ss<<coll;
  return ss.str();
}

Widget::Widget()
{
  index = createWidget();
}

Widget::~Widget()
{
  derefWidget(index);
}

Camera::Viewport GetCameraViewport(const Viewport& viewport)
{
  Camera::Viewport vp;
  vp.x = viewport.x;
  vp.y = viewport.y;
  vp.w = viewport.w;
  vp.h = viewport.h;
  vp.n = viewport.n;
  vp.f = viewport.f;
  vp.perspective = viewport.perspective;
  vp.scale = viewport.scale;
  Assert(viewport.xform.size()==16);
  vp.xform.set(Matrix4(&viewport.xform[0]));
  return vp;
}

bool Widget::hover(int x,int y,const Viewport& viewport)
{
  double distance = Inf;
  Camera::Viewport vp = GetCameraViewport(viewport);
  Assert(widgets[index].widget != NULL);
  bool res=widgets[index].widget->Hover(x,y,vp,distance);
  if(res) widgets[index].widget->SetHighlight(true);
  else widgets[index].widget->SetHighlight(false);
  return res;
}

bool Widget::beginDrag(int x,int y,const Viewport& viewport)
{
  double distance = Inf;
  Camera::Viewport vp = GetCameraViewport(viewport);
  bool res=widgets[index].widget->BeginDrag(x,y,vp,distance);
  if(res) widgets[index].widget->SetFocus(true);
  else widgets[index].widget->SetFocus(false);
  return res;
}

void Widget::drag(int dx,int dy,const Viewport& viewport)
{
  Camera::Viewport vp = GetCameraViewport(viewport);
  widgets[index].widget->Drag(dx,dy,vp);
}

void Widget::endDrag()
{
  widgets[index].widget->EndDrag();
  widgets[index].widget->SetFocus(false);
}

void Widget::keypress(char c)
{
  widgets[index].widget->Keypress(c);
}

void Widget::drawGL(const Viewport& viewport)
{
  Camera::Viewport vp = GetCameraViewport(viewport);
  widgets[index].widget->DrawGL(vp);
  widgets[index].widget->requestRedraw = false;
}

void Widget::idle()
{
  widgets[index].widget->Idle();
}

bool Widget::wantsRedraw()
{
  return widgets[index].widget->requestRedraw;
}

bool Widget::hasHighlight()
{
  return widgets[index].widget->hasHighlight;
}

bool Widget::hasFocus()
{
  return widgets[index].widget->hasFocus;
}

WidgetSet::WidgetSet()
  :Widget()
{
  widgets[index].widget = new GLDraw::WidgetSet;
}

void WidgetSet::add(const Widget& subwidget)
{
  GLDraw::WidgetSet* ws=dynamic_cast<GLDraw::WidgetSet*>(&*widgets[index].widget);
  ws->widgets.push_back(widgets[subwidget.index].widget);
  ws->widgetEnabled.push_back(true);
  refWidget(subwidget.index);
}
void WidgetSet::remove(const Widget& subwidget)
{
  GLDraw::WidgetSet* ws=dynamic_cast<GLDraw::WidgetSet*>(&*widgets[index].widget);
  for(size_t i=0;i<ws->widgets.size();i++)
    if(ws->widgets[i] == widgets[subwidget.index].widget) {
      //delete it
      ws->widgets.erase(ws->widgets.begin()+i);
      ws->widgetEnabled.erase(ws->widgetEnabled.begin()+i);
      if(ws->activeWidget == widgets[subwidget.index].widget)
	ws->activeWidget = NULL;
      if(ws->closestWidget == widgets[subwidget.index].widget)
	ws->closestWidget = NULL;
      derefWidget(subwidget.index);
      if(widgets[subwidget.index].widget == NULL) 
	return;
      i--;
    }
}

void WidgetSet::enable(const Widget& subwidget,bool enabled)
{
  GLDraw::WidgetSet* ws=dynamic_cast<GLDraw::WidgetSet*>(&*widgets[index].widget);
  for(size_t i=0;i<ws->widgets.size();i++)
    if(ws->widgets[i] == widgets[subwidget.index].widget) {
      if(ws->activeWidget == widgets[subwidget.index].widget)
	ws->activeWidget = NULL;
      if(ws->closestWidget == widgets[subwidget.index].widget)
	ws->closestWidget = NULL;
      ws->widgetEnabled[i] = enabled;
    }
}

PointPoser::PointPoser()
  :Widget()
{
  widgets[index].widget = new GLDraw::TransformWidget;
  GLDraw::TransformWidget* tw=dynamic_cast<GLDraw::TransformWidget*>(&*widgets[index].widget);
  tw->enableRotation = false;
}

void PointPoser::set(const double t[3])
{
  GLDraw::TransformWidget* tw=dynamic_cast<GLDraw::TransformWidget*>(&*widgets[index].widget);
  tw->T.t.set(t);
}

void PointPoser::get(double out[3])
{
  GLDraw::TransformWidget* tw=dynamic_cast<GLDraw::TransformWidget*>(&*widgets[index].widget);
  tw->T.t.get(out);
}


void PointPoser::setAxes(const double R[9])
{
  GLDraw::TransformWidget* tw=dynamic_cast<GLDraw::TransformWidget*>(&*widgets[index].widget);
  tw->T.R.set(R);
}


TransformPoser::TransformPoser()
  :Widget()
{
  widgets[index].widget = new GLDraw::TransformWidget;
}

void TransformPoser::set(const double R[9],const double t[3])
{
  GLDraw::TransformWidget* tw=dynamic_cast<GLDraw::TransformWidget*>(&*widgets[index].widget);
  tw->T.R.set(R);
  tw->T.t.set(t);
}

void TransformPoser::get(double out[9],double out2[3])
{
  GLDraw::TransformWidget* tw=dynamic_cast<GLDraw::TransformWidget*>(&*widgets[index].widget);
  tw->T.R.get(out);
  tw->T.t.get(out2);
}

void TransformPoser::enableTranslation(bool enable)
{
  GLDraw::TransformWidget* tw=dynamic_cast<GLDraw::TransformWidget*>(&*widgets[index].widget);
  tw->enableTranslation = enable;
}

void TransformPoser::enableRotation(bool enable)
{
  GLDraw::TransformWidget* tw=dynamic_cast<GLDraw::TransformWidget*>(&*widgets[index].widget);
  tw->enableRotation = enable;
}

ObjectPoser::ObjectPoser(RigidObjectModel& object)
  :Widget()
{
  RobotWorld& world = *worlds[object.world]->world;
  RigidObject* obj = world.rigidObjects[object.index];
  widgets[index].widget = new RigidObjectPoseWidget(obj);
}

void ObjectPoser::set(const double R[9],const double t[3])
{
  RigidObjectPoseWidget* tw=dynamic_cast<RigidObjectPoseWidget*>(&*widgets[index].widget);
  RigidTransform T;
  T.R.set(R);
  T.t.set(t);
  tw->SetPose(T);
}

void ObjectPoser::get(double out[9],double out2[3])
{
  RigidObjectPoseWidget* tw=dynamic_cast<RigidObjectPoseWidget*>(&*widgets[index].widget);
  RigidTransform T = tw->Pose();
  T.R.get(out);
  T.t.get(out2);
}

RobotPoser::RobotPoser(RobotModel& robot)
{
  Assert(worlds[robot.world]->world != NULL);
  RobotWorld& world = *worlds[robot.world]->world;
  Assert(robot.index >= 0 && robot.index < world.robots.size());
  Robot* rob = world.robots[robot.index];
  ViewRobot* view = &world.robotViews[robot.index];
  Assert(rob != NULL);
  Assert(view != NULL);
  widgets[index].widget = new RobotPoseWidget(rob,view);
}

void RobotPoser::setActiveDofs(const std::vector<int>& dofs)
{
  RobotPoseWidget* tw=dynamic_cast<RobotPoseWidget*>(&*widgets[index].widget);
  tw->SetActiveDofs(dofs);
}

void RobotPoser::set(const std::vector<double>& q)
{
  RobotPoseWidget* tw=dynamic_cast<RobotPoseWidget*>(&*widgets[index].widget);
  tw->SetPose(Config(q));
}

void RobotPoser::get(std::vector<double>& out)
{
  RobotPoseWidget* tw=dynamic_cast<RobotPoseWidget*>(&*widgets[index].widget);
  out.resize(tw->Pose().size());
  tw->Pose().getCopy(&out[0]);
}

void RobotPoser::getConditioned(const std::vector<double>& qref,std::vector<double>& out)
{
  RobotPoseWidget* tw=dynamic_cast<RobotPoseWidget*>(&*widgets[index].widget);
  out.resize(tw->Pose().size());
  tw->Pose_Conditioned(Config(qref)).getCopy(&out[0]);
}







/***************************  STABILITY TESTING CODE ***************************************/

void setFrictionConeApproximationEdges(int numEdges)
{
  if(numEdges < 3) throw PyException("Invalid number of friction cone approximation edges, must be at least 3");
  gStabilityNumFCEdges = numEdges;
}

void Convert(const std::vector<std::vector<double > >& contacts,vector<ContactPoint>& cps)
{
  cps.resize(contacts.size());
  for(size_t i=0;i<contacts.size();i++) {
    if(contacts[i].size() != 7) throw PyException("Invalid size of contact point, must be in the format (x,y,z,nx,ny,nz,kFriction)");
    if(contacts[i][6] < 0) throw PyException("Invalid contact point, negative friction coefficient");
    cps[i].x.set(contacts[i][0],contacts[i][1],contacts[i][2]);
    cps[i].n.set(contacts[i][3],contacts[i][4],contacts[i][5]);
    cps[i].kFriction = contacts[i][6];
  }
}

void Convert(const std::vector<std::vector<double > >& contacts,vector<ContactPoint2D>& cps)
{
  cps.resize(contacts.size());
  for(size_t i=0;i<contacts.size();i++) {
    if(contacts[i].size() != 4) throw PyException("Invalid size of contact point, must be in the format (x,y,angle,kFriction)");
    if(contacts[i][3] < 0) throw PyException("Invalid contact point, negative friction coefficient");
    cps[i].x.set(contacts[i][0],contacts[i][1]);
    cps[i].n.set(Cos(contacts[i][2]),Sin(contacts[i][2]));
    cps[i].kFriction = contacts[i][3];
  }
}

void Convert(const std::vector<std::vector<double > >& contactPositions,const std::vector<std::vector<double > >& frictionCones,vector<CustomContactPoint>& cps)
{
  cps.resize(contactPositions.size());
  for(size_t i=0;i<contactPositions.size();i++) {
    if(contactPositions[i].size() != 3) throw PyException("contactPositions must be a list of 3-lists");
    if(frictionCones[i].size() % 4 != 0) throw PyException("frictionCones elements must be a multiple of 4");
    cps[i].x.set(contactPositions[i][0],contactPositions[i][1],contactPositions[i][2]);
    cps[i].kFriction = 0.0;
    cps[i].forceMatrix.resize(frictionCones[i].size()/4,3);
    cps[i].forceOffset.resize(frictionCones[i].size()/4);
    int k=0;
    for(int j=0;j<cps[i].forceMatrix.m;j++,k+=4) {
      cps[i].forceMatrix(j,0) = frictionCones[i][k];
      cps[i].forceMatrix(j,1) = frictionCones[i][k+1];
      cps[i].forceMatrix(j,2) = frictionCones[i][k+2];
      cps[i].forceOffset[j] = frictionCones[i][k+3];
    }
  }
}

void Convert(const std::vector<std::vector<double > >& contactPositions,const std::vector<std::vector<double > >& frictionCones,vector<CustomContactPoint2D>& cps)
{
  cps.resize(contactPositions.size());
  for(size_t i=0;i<contactPositions.size();i++) {
    if(contactPositions[i].size() != 2) throw PyException("contactPositions must be a list of 2-lists");
    if(frictionCones[i].size() % 3 != 0) throw PyException("frictionCones elements must be a multiple of 3");
    cps[i].x.set(contactPositions[i][0],contactPositions[i][1]);
    cps[i].kFriction = 0.0;
    cps[i].forceMatrix.resize(frictionCones[i].size()/3,2);
    cps[i].forceOffset.resize(frictionCones[i].size()/3);
    int k=0;
    for(int j=0;j<cps[i].forceMatrix.m;j++,k+=3) {
      cps[i].forceMatrix(j,0) = frictionCones[i][k];
      cps[i].forceMatrix(j,1) = frictionCones[i][k+1];
      cps[i].forceOffset[j] = frictionCones[i][k+2];
    }
  }
}

bool forceClosure(const std::vector<std::vector<double > >& contacts)
{
  vector<ContactPoint> cps;
  Convert(contacts,cps);
  return TestForceClosure(cps,gStabilityNumFCEdges);
}

bool forceClosure(const std::vector<std::vector<double> >& contactPositions,const std::vector<std::vector<double > >& frictionCones)
{
  vector<CustomContactPoint> cps;
  Convert(contactPositions,frictionCones,cps);
  return TestForceClosure(cps);
}

bool forceClosure2D(const std::vector<std::vector<double > >& contacts)
{
  vector<ContactPoint2D> cps;
  Convert(contacts,cps);
  return TestForceClosure(cps);
}

bool forceClosure2D(const std::vector<std::vector<double > >& contactPositions,const std::vector<std::vector<double> >& frictionCones)
{
  vector<CustomContactPoint2D> cps;
  Convert(contactPositions,frictionCones,cps);
  return TestForceClosure(cps);
}

PyObject* ToPy2(const vector<Vector3>& x)
{
  PyObject* ls = PyList_New(x.size());
  PyObject* pItem;
  if(ls == NULL) {
    goto fail;
  }

  for(size_t i = 0; i < x.size(); i++) {
    pItem = ::ToPy(x[i]);
    if(pItem == NULL)
      goto fail;
    PyList_SetItem(ls, i, pItem);
  }

  return ls;

  fail:
  Py_XDECREF(ls);
  throw PyException("Failure during ToPy");
  return NULL;
}

PyObject* ToPy2(const vector<Vector2>& x)
{
  PyObject* ls = PyList_New(x.size());
  PyObject* pItem;
  if(ls == NULL) {
    goto fail;
  }

  for(size_t i = 0; i < x.size(); i++) {
    pItem = ::ToPy(x[i]);
    if(pItem == NULL)
      goto fail;
    PyList_SetItem(ls, i, pItem);
  }

  return ls;

  fail:
  Py_XDECREF(ls);
  throw PyException("Failure during ToPy");
  return NULL;
}


PyObject* comEquilibrium(const std::vector<std::vector<double> >& contacts,const vector<double>& fext,PyObject* com)
{
  if(fext.size() != 3) throw PyException("Invalid external force, must be a 3-list");
  vector<ContactPoint> cps;
  Convert(contacts,cps);
  if(com == Py_None) {
    //test all 
    bool res=TestAnyCOMEquilibrium(cps,Vector3(fext[0],fext[1],fext[2]),gStabilityNumFCEdges);
    if(res) 
      Py_RETURN_TRUE;
    else
      Py_RETURN_FALSE;
  }
  Vector3 vcom;
  if(!FromPy(com,vcom)) throw PyException("Could not convert COM to a 3-list of floats");
  vector<Vector3> forces(cps.size());
  if(TestCOMEquilibrium(cps,Vector3(fext[0],fext[1],fext[2]),gStabilityNumFCEdges,vcom,forces)) {
    return ToPy2(forces);
  }
  Py_RETURN_NONE;
}

PyObject* comEquilibrium(const std::vector<std::vector<double> >& contactPositions,const std::vector<std::vector<double> >& frictionCones,const vector<double>& fext,PyObject* com)
{
  if(fext.size() != 3) throw PyException("Invalid external force, must be a 3-list");
  vector<CustomContactPoint> cps;
  Convert(contactPositions,frictionCones,cps);
  if(com == Py_None) {
    //test all 
    bool res=TestAnyCOMEquilibrium(cps,Vector3(fext[0],fext[1],fext[2]));
    if(res) 
      Py_RETURN_TRUE;
    else
      Py_RETURN_FALSE;
  }
  Vector3 vcom;
  if(!FromPy(com,vcom)) throw PyException("Could not convert COM to a 3-list of floats");
  vector<Vector3> forces(cps.size());
  if(TestCOMEquilibrium(cps,Vector3(fext[0],fext[1],fext[2]),vcom,forces)) {
    return ToPy2(forces);
  }
  Py_RETURN_NONE;
}


PyObject* comEquilibrium2D(const std::vector<std::vector<double> >& contacts,const vector<double>& fext,PyObject* com)
{
  if(fext.size() != 2) throw PyException("Invalid external force, must be a 2-list");
  vector<ContactPoint2D> cps;
  Convert(contacts,cps);
  if(com == Py_None) {
    //test all 
    bool res=TestAnyCOMEquilibrium(cps,Vector2(fext[0],fext[1]));
    if(res) 
      Py_RETURN_TRUE;
    else
      Py_RETURN_FALSE;
  }
  Vector2 vcom;
  if(!FromPy(com,vcom)) throw PyException("Could not convert COM to a 2-list of floats");
  vector<Vector2> forces(cps.size());
  if(TestCOMEquilibrium(cps,Vector2(fext[0],fext[1]),vcom,forces)) {
    return ToPy2(forces);
  }
  Py_RETURN_NONE;
}

PyObject* comEquilibrium2D(const std::vector<std::vector<double> >& contactPositions,const std::vector<std::vector<double> >& frictionCones,const vector<double>& fext,PyObject* com)
{
  if(fext.size() != 2) throw PyException("Invalid external force, must be a 2-list");
  vector<CustomContactPoint2D> cps;
  Convert(contactPositions,frictionCones,cps);
  if(com == Py_None) {
    //test all 
    bool res=TestAnyCOMEquilibrium(cps,Vector2(fext[0],fext[1]));
    if(res) 
      Py_RETURN_TRUE;
    else
      Py_RETURN_FALSE;
  }
  Vector2 vcom;
  if(!FromPy(com,vcom)) throw PyException("Could not convert COM to a 2-list of floats");
  vector<Vector2> forces(cps.size());
  if(TestCOMEquilibrium(cps,Vector2(fext[0],fext[1]),vcom,forces)) {
    return ToPy2(forces);
  }
  Py_RETURN_NONE;
}


PyObject* supportPolygon(const std::vector<std::vector<double> >& contacts)
{
  vector<ContactPoint> cps;
  Convert(contacts,cps);
  SupportPolygon sp;
  if(!sp.Set(cps,Vector3(0,0,-1),gStabilityNumFCEdges)) throw PyException("Numerical problem calculating support polygon?");
  if(sp.vertices.empty()) {
    //empty support polygon
    PyObject* res = PyList_New(1);
    PyObject* invalid = Py_BuildValue("[fff]",0.0,0.0,-1.0);
    PyList_SetItem(res,0,invalid);
    return res;
  }
  PyObject* res = PyList_New(sp.planes.size());
  for(size_t i=0;i<sp.planes.size();i++) {
    PyObject* plane = Py_BuildValue("[fff]",sp.planes[i].normal.x,sp.planes[i].normal.y,sp.planes[i].offset);
    PyList_SetItem(res,i,plane);
  }
  return res;
}

/// A fancy version of the normal supportPolygon test.
/// contactPositions is a list of 3-lists giving the contact point positions. 
/// The i'th element in the list frictionCones has length (k*4), and gives the contact
/// force constraints (ax,ay,az,b) where ax*fx+ay*fy+az*fz <= b limits the contact force
/// (fx,fy,fz) at the i'th contact.  Each of the k 4-tuples is laid out sequentially per-contact.
/// 
/// The return value is a list of 3-tuples giving the sorted plane boundaries of the polygon.
/// The format of a plane is (nx,ny,ofs) where (nx,ny) are the outward facing normals, and
/// ofs is the offset from 0.  In other words to test stability of a com [x,y], you can test
/// whether dot([nx,ny],[x,y]) <= ofs  for all planes.
PyObject* supportPolygon(const std::vector<std::vector<double> >& contactPositions,const std::vector<std::vector<double> >& frictionCones)
{
  vector<CustomContactPoint> cps;
  Convert(contactPositions,frictionCones,cps);
  SupportPolygon sp;
  if(!sp.Set(cps,Vector3(0,0,-1))) throw PyException("Numerical problem calculating support polygon?");
  if(sp.vertices.empty()) {
    //empty support polygon
    PyObject* res = PyList_New(1);
    PyObject* invalid = Py_BuildValue("[fff]",0.0,0.0,-1.0);
    PyList_SetItem(res,0,invalid);
    return res;
  }
  PyObject* res = PyList_New(sp.planes.size());
  for(size_t i=0;i<sp.planes.size();i++) {
    PyObject* plane = Py_BuildValue("[fff]",sp.planes[i].normal.x,sp.planes[i].normal.y,sp.planes[i].offset);
    PyList_SetItem(res,i,plane);
  }
  return res;
}


/// Calculates the support polygon (interval)  for a given set of contacts and a downward
/// external force (0,-g). A contact point is given by a list of 4 floats, [x,y,theta,k] as usual.
/// 
/// The return value is a 2-tuple giving the min / max extents of the support polygon.
/// If they are both infinite, the support polygon is empty.
PyObject* supportPolygon2D(const std::vector<std::vector<double> >& contacts)
{
  throw PyException("2D support polygons not implemented yet");
}

PyObject* supportPolygon2D(const std::vector<std::vector<double> >& contacts,const std::vector<std::vector<double> >& frictionCones)
{
  throw PyException("2D support polygons not implemented yet");
}

PyObject* equilibriumTorques(const RobotModel& robot,const std::vector<std::vector<double> >& contacts,const std::vector<int>& links,const std::vector<double>& fext,const std::vector<double>& internalTorques,double norm)
{
  if(robot.robot == NULL) throw PyException("Called with empty robot");
  if(fext.size() != 3) throw PyException("Invalid external force, must be a 3-list");
  if(!internalTorques.empty()) {
    if(internalTorques.size() != robot.robot->links.size())
      throw PyException("Invalid number of internal torques specified");
  }
  vector<ContactPoint> cps;
  CustomContactFormation formation;
  Convert(contacts,cps);
  formation.links = links;
  formation.contacts.resize(cps.size());
  for(size_t i=0;i<cps.size();i++)
    formation.contacts[i].set(cps[i],gStabilityNumFCEdges);
  TorqueSolver ts(*robot.robot,formation);
  ts.SetGravity(Vector3(fext[0],fext[1],fext[2]));
  ts.SetNorm((norm == 0? Inf : norm));
  bool weighted = true;
  ts.Init(weighted);
  if(!internalTorques.empty())
    ts.internalForces.copy(internalTorques);
  if(!ts.Solve()) {
    Py_RETURN_NONE;
  }
  return Py_BuildValue("(NN)",ToPy(ts.t),ToPy(ts.f));
}

PyObject* equilibriumTorques(const RobotModel& robot,const std::vector<std::vector<double> >& contacts,const std::vector<int>& links,const vector<double>& fext,double norm)
{
  vector<double> internalTorques;
  return ::equilibriumTorques(robot,contacts,links,fext,internalTorques,norm);
}<|MERGE_RESOLUTION|>--- conflicted
+++ resolved
@@ -2892,10 +2892,6 @@
   res.id = getID();
   assert(res.id >= 0);
   *reinterpret_cast<SmartPointer<GLDraw::GeometryAppearance>*>(res.appearancePtr) = worlds[world]->world->GetAppearance(res.id);
-<<<<<<< HEAD
-  //printf("Copying ptr to rigid object appearance to %p\n",&res);
-=======
->>>>>>> 8041a2bb
   return res;
 }
 
@@ -3878,10 +3874,7 @@
   if(controller->robot->links.size() != q.size()) {
     throw PyException("Invalid size of configuration");
   }
-<<<<<<< HEAD
-=======
   EnablePathControl(sim->sim->robotControllers[index]);
->>>>>>> 8041a2bb
   Config qv(controller->robot->links.size(),&q[0]);
   stringstream ss;
   ss<<qv;
@@ -3896,10 +3889,7 @@
   if(controller->robot->links.size() != dq.size()) {
     throw PyException("Invalid size of velocity");
   }
-<<<<<<< HEAD
-=======
   EnablePathControl(sim->sim->robotControllers[index]);
->>>>>>> 8041a2bb
   Config qv(controller->robot->links.size(),&q[0]);
   Config dqv(controller->robot->links.size(),&dq[0]);
   stringstream ss;
@@ -3912,10 +3902,7 @@
   if(controller->robot->links.size() != q.size()) {
     throw PyException("Invalid size of configuration");
   }
-<<<<<<< HEAD
-=======
   EnablePathControl(sim->sim->robotControllers[index]);
->>>>>>> 8041a2bb
   Config qv(controller->robot->links.size(),&q[0]);
   stringstream ss;
   ss<<qv;
@@ -3927,10 +3914,7 @@
   if(controller->robot->links.size() != q.size()) {
     throw PyException("Invalid size of configuration");
   }
-<<<<<<< HEAD
-=======
   EnablePathControl(sim->sim->robotControllers[index]);
->>>>>>> 8041a2bb
   Config qv(controller->robot->links.size(),&q[0]);
   stringstream ss;
   ss<<qv;
@@ -3942,10 +3926,7 @@
   if(controller->robot->links.size() != q.size()) {
     throw PyException("Invalid size of configuration");
   }
-<<<<<<< HEAD
-=======
   EnablePathControl(sim->sim->robotControllers[index]);
->>>>>>> 8041a2bb
   PolynomialMotionQueue* mq = GetMotionQueue(controller->controller);
   mq->Cut(0);
   mq->AppendLinear(q,dt);
@@ -3958,38 +3939,22 @@
   if(controller->robot->links.size() != v.size()) {
     throw PyException("Invalid size of velocity");
   }
-<<<<<<< HEAD
-=======
   EnablePathControl(sim->sim->robotControllers[index]);
->>>>>>> 8041a2bb
   PolynomialMotionQueue* mq = GetMotionQueue(controller->controller);
   mq->Cut(0);
   mq->AppendCubic(q,v,dt);
 }
-<<<<<<< HEAD
-
-=======
->>>>>>> 8041a2bb
+
 void SimRobotController::addLinear(const std::vector<double>& q,double dt)
 {
   if(controller->robot->links.size() != q.size()) {
     throw PyException("Invalid size of configuration");
   }
-<<<<<<< HEAD
-=======
   EnablePathControl(sim->sim->robotControllers[index]);
->>>>>>> 8041a2bb
   PolynomialMotionQueue* mq = GetMotionQueue(controller->controller);
   mq->AppendLinear(q,dt);
 }
 
-<<<<<<< HEAD
-void SimRobotController::appendLinear(const std::vector<double>& q,double dt)
-{
-  addLinear(q,dt);
-}
-=======
->>>>>>> 8041a2bb
 void SimRobotController::addCubic(const std::vector<double>& q,const std::vector<double>& v,double dt)
 {
   if(controller->robot->links.size() != q.size()) {
@@ -3998,10 +3963,7 @@
   if(controller->robot->links.size() != v.size()) {
     throw PyException("Invalid size of velocity");
   }
-<<<<<<< HEAD
-=======
   EnablePathControl(sim->sim->robotControllers[index]);
->>>>>>> 8041a2bb
   PolynomialMotionQueue* mq = GetMotionQueue(controller->controller);
   mq->AppendCubic(q,v,dt);
 }
@@ -4014,10 +3976,7 @@
   if(controller->robot->links.size() != dq.size()) {
     throw PyException("Invalid size of velocity");
   }
-<<<<<<< HEAD
-=======
   EnablePathControl(sim->sim->robotControllers[index]);
->>>>>>> 8041a2bb
   Config qv(controller->robot->links.size(),&q[0]);
   Config dqv(controller->robot->links.size(),&dq[0]);
   stringstream ss;
@@ -4030,10 +3989,7 @@
   if(controller->robot->links.size() != dq.size()) {
     throw PyException("Invalid size of velocity");
   }
-<<<<<<< HEAD
-=======
   EnablePathControl(sim->sim->robotControllers[index]);
->>>>>>> 8041a2bb
   Config qv(controller->robot->links.size(),&dq[0]);
   stringstream ss;
   ss<<dt<<"\t"<<qv;
