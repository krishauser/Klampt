--- conflicted
+++ resolved
@@ -268,18 +268,6 @@
 
     #convert target to a (test,sample) pair if it's a cspace
     if isinstance(target,CSpace):
-<<<<<<< HEAD
-      if isinstance(space,EmbeddedCSpace):
-        def goaltest(x):
-          return target.feasible(space.lift(x))
-        def goalsample():
-          qrobot = target.sample()
-          qproj = space.project(qrobot)
-          return qproj
-        goal = [goaltest,goalsample]
-      else:
-=======
->>>>>>> 9711a6a7
         goal = [(lambda x:target.feasible(x)),(lambda : target.sample())]
     else:
         if not callable(target):
@@ -288,12 +276,7 @@
         goal = target
 
     try:
-<<<<<<< HEAD
-        print("a",target)
-        plan.setEndpoints([q0[s] for s in subset],goal)
-=======
         plan.setEndpoints(q0,goal)
->>>>>>> 9711a6a7
     except RuntimeError:
         #the start configuration is infeasible, print it out
         if space.cspace==None: space.setup()
