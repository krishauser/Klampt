--- conflicted
+++ resolved
@@ -5,7 +5,6 @@
     "numpy>=2.0.0rc1",
 ]
 build-backend = "setuptools.build_meta"
-<<<<<<< HEAD
 
 [tool.cibuildwheel.macos]
 repair-wheel-command = [
@@ -14,6 +13,4 @@
 ]
 
 [tool.cibuildwheel.linux]
-repair-wheel-command = "auditwheel repair --exclude libGLX.so.0 --exclude libGLdispatch.so.0 --exclude libOpenGL.so.0 -w {dest_dir} {wheel}"
-=======
->>>>>>> 265ecfc0
+repair-wheel-command = "auditwheel repair --exclude libGLX.so.0 --exclude libGLdispatch.so.0 --exclude libOpenGL.so.0 -w {dest_dir} {wheel}"