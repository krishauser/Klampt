--- conflicted
+++ resolved
@@ -9,11 +9,7 @@
 
 [project]
 name = 'Klampt'
-<<<<<<< HEAD
-version = '0.10.0.post2'
-=======
 version = '0.10.1'
->>>>>>> cbe279f0
 authors = [
   {name = "Kris Hauser", email = "hauser.kris@gmail.com"}
 ]
