--- conflicted
+++ resolved
@@ -9,17 +9,13 @@
 
 [project]
 name = 'Klampt'
-<<<<<<< HEAD
-version = '0.10.0.post1'
-=======
-version = '0.10.0'
+version = '0.10.0.post2'
 authors = [
   {name = "Kris Hauser", email = "hauser.kris@gmail.com"}
 ]
 requires-python = ">= 3.5"
 readme = "README.md"
 description="Python API to Klamp't, a package for robot modeling, simulating, planning, optimization, and visualization"
->>>>>>> a4b77e20
 dependencies = [
     "numpy"
 ]
