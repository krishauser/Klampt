[build-system]
requires = [
    "setuptools>=42",
    "wheel",
    "numpy>=2.0.0rc1; python_version>='3.9'",
    "numpy>=1.18.5; python_version<'3.9'"
]
build-backend = "setuptools.build_meta"

<<<<<<< HEAD
[tool.cibuildwheel.macos]
repair-wheel-command = [
  "DYLD_LIBRARY_PATH=/usr/local/lib delocate-listdeps {wheel}",
  "DYLD_LIBRARY_PATH=/usr/local/lib delocate-wheel --require-archs {delocate_archs} -w {dest_dir} {wheel}",
]

[tool.cibuildwheel.linux]
repair-wheel-command = "auditwheel repair --exclude libGLX.so.0 --exclude libGLdispatch.so.0 --exclude libOpenGL.so.0 -w {dest_dir} {wheel}"
=======
[project.optional-dependencies]
gui = [
    "PyOpenGL",
    "PyQt6",
    "pyqtgraph",
    "pillow"
    "imageio"
]
>>>>>>> b726c2a8
<|MERGE_RESOLUTION|>--- conflicted
+++ resolved
@@ -7,16 +7,6 @@
 ]
 build-backend = "setuptools.build_meta"
 
-<<<<<<< HEAD
-[tool.cibuildwheel.macos]
-repair-wheel-command = [
-  "DYLD_LIBRARY_PATH=/usr/local/lib delocate-listdeps {wheel}",
-  "DYLD_LIBRARY_PATH=/usr/local/lib delocate-wheel --require-archs {delocate_archs} -w {dest_dir} {wheel}",
-]
-
-[tool.cibuildwheel.linux]
-repair-wheel-command = "auditwheel repair --exclude libGLX.so.0 --exclude libGLdispatch.so.0 --exclude libOpenGL.so.0 -w {dest_dir} {wheel}"
-=======
 [project.optional-dependencies]
 gui = [
     "PyOpenGL",
@@ -25,4 +15,12 @@
     "pillow"
     "imageio"
 ]
->>>>>>> b726c2a8
+
+[tool.cibuildwheel.macos]
+repair-wheel-command = [
+  "DYLD_LIBRARY_PATH=/usr/local/lib delocate-listdeps {wheel}",
+  "DYLD_LIBRARY_PATH=/usr/local/lib delocate-wheel --require-archs {delocate_archs} -w {dest_dir} {wheel}",
+]
+
+[tool.cibuildwheel.linux]
+repair-wheel-command = "auditwheel repair --exclude libGLX.so.0 --exclude libGLdispatch.so.0 --exclude libOpenGL.so.0 -w {dest_dir} {wheel}"