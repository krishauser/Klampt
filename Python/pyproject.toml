[build-system]
requires = [
    "setuptools>=42",
    "wheel",
<<<<<<< HEAD
    "numpy"
=======
    "numpy"  #should be >= 2 for Python 3.9+
>>>>>>> 838e05f2
]
build-backend = "setuptools.build_meta"

[tool.cibuildwheel.macos]
repair-wheel-command = [
  "DYLD_LIBRARY_PATH=/usr/local/lib delocate-listdeps {wheel}",
  "DYLD_LIBRARY_PATH=/usr/local/lib delocate-wheel --require-archs {delocate_archs} -w {dest_dir} {wheel}",
]

[tool.cibuildwheel.linux]
repair-wheel-command = "auditwheel repair --exclude libGLX.so.0 --exclude libGLdispatch.so.0 --exclude libOpenGL.so.0 -w {dest_dir} {wheel}"<|MERGE_RESOLUTION|>--- conflicted
+++ resolved
@@ -2,11 +2,7 @@
 requires = [
     "setuptools>=42",
     "wheel",
-<<<<<<< HEAD
-    "numpy"
-=======
     "numpy"  #should be >= 2 for Python 3.9+
->>>>>>> 838e05f2
 ]
 build-backend = "setuptools.build_meta"
 
