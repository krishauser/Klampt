--- conflicted
+++ resolved
@@ -86,21 +86,13 @@
 
 ## Version history
 
-<<<<<<< HEAD
-**Devel** (2/21/2021)
-=======
-**Master** (2/22/2021)
->>>>>>> b8bb1ae6
+**Devel** (2/22/2021)
 -   Fixed bug in simulation of affine joints when the joint angle can go negative. Also, internal affine transmission coupling is simulated in a fashion that's sensitive to the driver's PID constants.
 -   Minor performance improvements to IK; API for getting subset of Jacobian columns.
 -   Python API: substantial performance improvements to camera image retrieval (camera_to_images).
 -   Python API: new calls for getting subset of Jacobian columns.
 -   Python API: Workaround for Mac OSX Big Sur dropping support for OpenGL when importing PyOpenGL.
-<<<<<<< HEAD
--   Python API: Bug fixes for planning with affine joints.
-=======
 -   Python API: bug fixes for motion planning with affine drivers.
->>>>>>> b8bb1ae6
 -   Minor bug fixes.
 
 **0.8.6** (1/27/2021)
