--- conflicted
+++ resolved
@@ -90,26 +90,18 @@
 
 ## Version history
 
-<<<<<<< HEAD
-**0.9.1** (9/9/2023)
-=======
 **0.9.1** (10/6/2023)
->>>>>>> 513402d9
 -   Removed GLUI dependency in default build mode.
 -   Updated GLEW to 2.1.0.
 -   IK solver now has a minimization mode and a prioritized solve mode.
 -   Fixed problem with custom textures being unloaded after a mesh is transformed.
-<<<<<<< HEAD
 -   Python API: Added `types.convert` generic utility function.
--   Python API: Fixed bugs with vis module picker.  Also, appearances can now have a tint set to match the C++ API.  Bug fixes in coordinates module.
+-   Python API: Fixed bugs with vis module picker.  Also, appearances can now have a tint set to match the C++ API.  
+-   Python API: Bug fixes and type hints in coordinates module.
+-   Python API: Bug fix with cost evaluation in EmbeddedCSpace working on the embedded vectors (e.g., causing problems with outputs from makePlan)
 -   Python API: Removed ``klampt_path`` app and added functionality to ``klampt_resource`` app instead. 
 -   Python API: Switch from deprecated `pkg_resources` to `importlib` for IO to resource files. 
 -   Python API: Docs now instruct users to use ``pip install .`` rather than deprecated Setuptools.
-=======
--   Python API: Fixed bugs with vis module picker.  Also, appearances can now have a tint set to match the C++ API.  
--   Python API: Bug fixes and type hints in coordinates module.
--   Python API: Bug fix with cost evaluation in EmbeddedCSpace working on the embedded vectors (e.g., causing problems with outputs from makePlan)
->>>>>>> 513402d9
 
 **0.9** (1/15/2022)
 -   Python API: type hints are available throughout the SWIG interface and in many native Python functions.
