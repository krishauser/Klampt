--- conflicted
+++ resolved
@@ -86,7 +86,6 @@
 
 ## Version history
 
-<<<<<<< HEAD
 **0.9** (5/15/2021)
 -   Some geometries support slicing and ROI (region of interest) calculations.  Slicing takes a slice of a geometry with a plane, and ROI calculations determine a region of interest of the geometry.  Meshes and point clouds are supported.
 -   Polygon geometries now support ray casting.
@@ -95,8 +94,6 @@
 -   Python API: Direct Numpy interface speeds up large data copies. Tests indicate ~6x speedup (45ms->7.5ms) for getting a simulated sensor image (SimRobotSensor.getMeasurements()), ~80x speedup (160ms->2ms) for converting images to point clouds (PointCloud.setDepthImage/setRGBDImages), and 20x speedup (200ms->10ms) for converting a Numpy array to a point cloud (tested on 640x480 images).
 -   Python API: global functions and many classes in the the klampt.vis module now conform to PEP8 naming conventions.  Old non-conformant functions produce a DeprecationWarning and will be removed in the future.  (Run your code with `python -W all` to see these warnings.))
 
-**Master** (2/22/2021)
-=======
 **master** (6/1/2021)
 
 Note: If you have a `pip` installed Klampt, you may get these updates by cloning the Git repo, then run `cd Klampt/Python; python patch_a_pip_install.py`. This provides all of the Python API updates listed below without needing to build from source.
@@ -106,7 +103,6 @@
 
 
 **0.8.7** (5/25/2021)
->>>>>>> 89461a31
 -   Fixed bug in simulation of affine joints when the joint angle can go negative. Also, internal affine transmission coupling is simulated in a fashion that's sensitive to the driver's PID constants.
 -   URDF import can now import multiple collision and visual geometries.
 -   Python API: Workaround for Mac OSX Big Sur dropping support for OpenGL when importing PyOpenGL.
