--- conflicted
+++ resolved
@@ -1,717 +1,690 @@
-<!DOCTYPE html>
-<html>
-   <head>
-      <title>Klampt Three.js app</title>
-      <meta charset="UTF-8">
-
-      <script src="w2ui/libs/jquery/jquery-2.1.4.min.js"></script>
-
-      <link rel="stylesheet" type="text/css" href="w2ui/dist/w2ui.min.css" />
-      <script type="text/javascript" src="w2ui/dist/w2ui.min.js"></script>
-
-      <script src="three.js/build/three.min.js"></script> 
-      <script src="three.js/examples/js/controls/TrackballControls.js"></script> 
-
-      <script src="stats.js/build/stats.min.js"></script>
-
-      <script src="DaveWebsocket.js"></script> 
-          
-      <!--
-      <link rel="stylesheet" href="CodeMirror-master/lib/codemirror.css">
-      <link rel="stylesheet" href="CodeMirror-master/addon/hint/show-hint.css">
-         
-      <script src="CodeMirror-master/lib/codemirror.js"></script>
-      <script src="CodeMirror-master/addon/hint/show-hint.js"></script>
-      <script src="CodeMirror-master/mode/python/python.js"></script>
-      -->
-      
-      <script src="ace-builds/src-noconflict/ace.js"></script>
-      <script src="ace-builds/src-noconflict/ext-language_tools.js"></script>
-   
-   </head>
-    
-   <body style="margin: 0px;">
-      <div id="myLayout" style="position: absolute; top: 0; right: 0; bottom: 0; left: 0;"></div>
-   
-            
-      <script>
-         //var stats = new Stats();
-			//stats.showPanel( 0 );
-			//document.body.appendChild( stats.dom );
-         
-         var scene = new THREE.Scene();
-         //var camera = new THREE.PerspectiveCamera( 75, 1.0, 0.1, 1000 );
-         var camera = new THREE.PerspectiveCamera( 45, 1.0, 0.1, 1000 );
-         camera.position.z = 6;
-         camera.position.y = 3;
-   
-         var renderer = new THREE.WebGLRenderer();  
-         var loader = new THREE.ObjectLoader();
-   
-         var network; 
-         var editor;
-         var visPanel;
-         var freeRun=false;
-         var localStorageAvailable=false;
-         var localStorage;
-         var newBoilerplate=true;
-         
-         function storageAvailable()
-         {
-            try {
-               localStorage = window['localStorage'],
-                  x = '__storage_test__';
-               localStorage.setItem(x, x);
-               localStorage.removeItem(x);
-               console.log("looks like local storage is setup");
-
-               return true;
-            }
-            catch(e) {
-               console.log("looks like storage is not setup: " + e);
-               return false;
-            }
-         }        
-         
-        
-         function sendBoilerPlate()
-         {
-            var boilerid=$('#boilerselctor').val();
-            sendMessage("B"+boilerid);
-         }
-                          
-         function doCodeSubmit()
-         {
-            var textArea=document.getElementById("myTextarea");
-            textArea.value="> ";
-             
-            if(localStorageAvailable)
-            {
-             localStorage.setItem('KlamptStartingCode_'+$('#boilerselctor').val(), editor.getValue());           
-            }
-
-            if(newBoilerplate || !isConnected()) {
-               console.log("Sending new boiler plate...");
-               if(network) {
-                  network.disconnect();
-               }
-               waitForDisconnection(5000,function() {
-                  console.log("Actually sending new boiler plate message");
-                  runConnected(function() {
-                     sendBoilerPlate(); 
-                     sendCode();     
-                     requestAdvance();
-                     newBoilerplate = false;
-                  });
-               });
-            }
-            else {
-               console.log("No new boiler plate, just sending code");
-               sendCode();     
-               requestAdvance();
-            }
-            if(newBoilerplate) {
-               console.log("Error sending boiler plate???");
-            }
-         }
-         function requestStop()
-         {
-            freeRun=false;
-         }
-         //TODO: request interrupt of embedded python
-         // http://stackoverflow.com/questions/1420957/stopping-embedded-python
-         
-         function requestAdvance()
-         {
-            if(!isConnected())
-            {
-               doCodeSubmit();
-            }
-            if(isConnected()) {
-               sendMessage("A");
-            }
-         }
-         function requestFreeRun()
-         {
-            requestAdvance();
-            freeRun=true;
-         }
-         
-         //the magic of AJAX
-         //http://stackoverflow.com/questions/3567369/reading-server-side-file-with-javascript
-         function loadFileToEditor(file_to_load)
-         {
-<<<<<<< HEAD
-            console.log("trying to load stub file from webserver");
-            
-=======
-            
-            console.log("Trying to load stub code "+file_to_load);
->>>>>>> e4dbe826
-            $.ajax({
-               url: file_to_load,
-               async: true,   // asynchronous request? (synchronous requests are discouraged...)
-               cache: false,   // with this, you can force the browser to not make cache of the retrieved data
-               dataType: "text",  // jQuery will infer this, but you can set explicitly
-               success: function( data, textStatus, jqXHR ) {
-<<<<<<< HEAD
-               console.log("ajax has happened, setting editor text");
-               editor.getSession().setValue(data); 
-=======
-                  editor.getSession().setValue(data); 
-               },
-               error : function( jqXHR, textStatus, errorThrown ) {
-                  console.log("Error loading stub code: "+textStatus)
-                  editor.getSession().setValue(""); 
->>>>>>> e4dbe826
-               }
-            }); 
-         }
-
-         function serverChanged()
-         {
-            console.log("Server changed.");
-            if(network) {
-               network.disconnect();
-            }
-            newBoilerplate = true;
-            requestStop();
-         }
-   
-         function boilerPlateChanged()
-         {
-<<<<<<< HEAD
-         
-            var file_to_load=$('#boilerselctor').val();
-            console.log("trying to load file: " + file_to_load);
-            if(localStorageAvailable) //lets see if we have worked on this previously
-            {
-               console.log("  local storage is available, lets check that");
-               var example1Text=localStorage.getItem('KlamptStartingCode_'+file_to_load);
-=======
-            var boilerid=$('#boilerselctor').val();
-            var file_to_load="Scenarios/code_"+boilerid+".py";
-         
-            if(localStorageAvailable) //lets see if we have worked on this previously
-            {
-               var example1Text=localStorage.getItem('KlamptStartingCode_'+boilerid);
->>>>>>> e4dbe826
-               if(example1Text!=null)
-               {               
-                  console.log("it does exist in local storage!");
-                  editor.getSession().setValue(example1Text);
-               }
-               else
-               {
-                  console.log("doesn't exist in local storage");
-                  loadFileToEditor(file_to_load);
-               }
-            }
-            else
-            {
-               console.log("local storage is not available, trying to load from webserver");
-               loadFileToEditor(file_to_load);
-<<<<<<< HEAD
-            }
-=======
-            newBoilerplate = true;
-            requestStop();
->>>>>>> e4dbe826
-         }   
-         
-         
-     
-         $( document ).ready(function() {
-            console.log("page is ready, lets setup some stuff");
-            console.log("first testing if local storage is available");
-            localStorageAvailable=storageAvailable();
-            console.log("  local storage test determined: " + localStorageAvailable);
- 
-            var pstyle = 'background-color: #F5F6F7; border: 1px solid #dfdfdf; padding: 5px;';
-            $('#myLayout').w2layout({
-               name: 'layout',
-               panels: [
-                  { type: 'top',  size: "5%", resizable: true, style: pstyle, content: '<button onclick="doCodeSubmit()">Reset</button><button onclick="requestAdvance()">Advance Frame</button><button onclick="requestFreeRun()">Run</button><button onclick="requestStop()">Stop</button> <div style=" width:20px;display:inline-block;" />Klampt Server URL:<select id="serverURL" onchange="serverChanged()"/><div style=" width:20px;display:inline-block;" /><select id="boilerselctor" onchange="boilerPlateChanged()"></select> <a href="http://motion.pratt.duke.edu/klampt/pyklampt_docs/namespaces.html" target="_blank">Klamp&#39;t Python API Docs</a> <a href="kviz_docs.html" target="_blank">kviz module docs</a> '},
-                  { type: 'main', style: pstyle, content: '<div id="canvas" style="width:100%; height:100%; margin:0; padding:0"></div>' },
-                  { type: 'preview', size: "15%", resizable: true, style: pstyle, content: '<textarea readonly id="myTextarea" style="background-color: black;color:white;width:100%;height:100%">> </textarea></div></div>' },
-                  { type: 'right', size: '50%', resizable: true, style: pstyle, content: 
-                    '<div id="editor" style="width:100%; height:100%; margin:0; padding:0"></div>' },               ]
-            });
-
-            function add_server(val,text) {
-		$('#serverURL').append($('<option>', {value:val}).text(text));
-            }
-            add_server("ws://rapid-165.vm.duke.edu:1234","rapid-165");
-            add_server("ws://rapid-174.vm.duke.edu:1234","rapid-174");
-            add_server("ws://rapid-175.vm.duke.edu:1234","rapid-175");
-            add_server("ws://rapid-176.vm.duke.edu:1234","rapid-176");
-            //set a random server
-            var $options = $('#serverURL').find('option'),
-               random = ~~(Math.random() * $options.length);
-            $options.eq(random).prop('selected', true);
-
-            function add_option(id,text) {
-               $('#boilerselctor').append($('<option>', {value:id}).text(text));
-            }
-            add_option("test_sim","Test Simulation");
-            add_option("sandbox","Sandbox");
-            add_option("lab1a","Lab 1a");
-            add_option("lab1b","Lab 1b");
-            add_option("lab1c","Lab 1c");
-            add_option("lab1d","Lab 1d");
-            add_option("lab2a","Lab 2a");
-            add_option("lab2b","Lab 2b");
-            add_option("lab2c","Lab 2c");
-            add_option("lab3","Lab 3");
-            add_option("lab4","Lab 4");
-
-            //if(localStorageAvailable) {
-            //   var url=localStorage.getItem('serverURL');
-            //   if(url!=null) {
-            //      $('#serverURL').val(url);
-            //   }
-            //}
-            
-          
-
-            ace.require("ace/ext/language_tools"); //setup the text editor
-            editor = ace.edit("editor");
-      
-            editor.setOptions({
-               enableBasicAutocompletion: true,
-               enableSnippets: false,
-               enableLiveAutocompletion: false,
-               showPrintMargin: false
-            });
-      
-            editor.setTheme("ace/theme/eclipse"); 
-            editor.getSession().setMode("ace/mode/python");
-            
-            /*editor.getSession().setValue("nextTime = 1\ntoggle = 0\ndef init(robot_model):\n    global ghost\n    ghost=kviz.add_ghost('myGhost')\n    kviz.set_color(ghost,[1,0,0,0.25],True)\n    q=kviz.get_robot_config()\n    q[8]-=2.0\n    kviz.set_ghost_config(q,'myGhost')\n    kviz.add_text('HUD1',1,1)\n    kviz.update_text('HUD1','hello world')\n\ndef control_loop(t,controller):\n    global nextTime, toggle\n    if t >= nextTime:\n        q = controller.getCommandedConfig()\n        q[8] -= 0.5\n        controller.setMilestone(q)\n        nextTime += 1.0\n        ");
-            */
-            
-            boilerPlateChanged();
-                       
-            //var editor = CodeMirror( document.getElementById("editor"), { //use codemirror as text editor
-            //value: "print 'hello world'\n",
-            //mode:  "python",
-            //lineNumbers: true,
-            //autohint: true,
-            //hint: true
-            //});
-
-            w2ui.layout.on('resize', function(event) { //make sure three.js canvas resizes when sub-window size changes
-               event.onComplete = function () {
-                  console.log("resize completed"); 
-                  onWindowResize(event);
-               }
-            });
- 
-            visPanel=w2ui['layout'].get('main');   
-     
-            container = document.getElementById("canvas");
-            renderer.setClearColor(0x88888888);
-            container.appendChild( renderer.domElement );  //attach the three.js renderer to the proper div 
-
-
-            
-            controls=new THREE.TrackballControls( camera, container);
-                controls.rotateSpeed = 1.0;
-                controls.zoomSpeed = 1.2;
-                controls.panSpeed = 0.8;
-                controls.noZoom = false;
-                controls.noPan = false;
-                controls.staticMoving = true;
-                controls.dynamicDampingFactor = 0.3;
-                controls.keys = [ 65, 83, 68 ];
-            controls.addEventListener( 'change', render );   
-                         
-            onWindowResize();
-            animate();       
-         });
-
-         function runConnected(onconnect)
-         {
-            if(!isConnected())
-            {
-               doConnect();
-
-            }
-            waitForConnection(1000,onconnect,null);
-         }
-
-         function doConnectInternal()
-         {
-            var URL=$('#serverURL').val();
-            console.log("trying to connect to URL: " + URL);
-            network = new Network(URL,newSceneArrivedCallback,consoleTextArrivedCallback,consoleTextArrivedCallback);    
-            //if(localStorageAvailable)
-            //{
-            //  localStorage.setItem('serverURL', URL);
-            //}
-         }
-         
-         function doConnect()
-         {
-            if(isConnected()) {
-               waitForDisconnection(function() {doConnectInternal();});
-            }
-            else 
-               doConnectInternal();
-         }
-   
-         function sendCode() //send python code back to server
-         {
-            console.log("got request to send code!\n");
-            console.log("trying to send: " + editor.getValue());
-            sendMessage("C"+editor.getValue());
-            //sendMessage("hello world");
-         }
-            
-         function onWindowResize( event )
-         {
-            console.log("onWindowResize");
-         
-            mWidth= visPanel.width-11; //account for 5px padding on each side
-            mHeight=visPanel.height-11;
-         
-            console.log("width: " + mWidth + " height: " + mHeight);
-            renderer.setSize(mWidth,mHeight );
-            camera.aspect =mWidth/ mHeight;
-               
-            camera.updateProjectionMatrix();         
-            controls.handleResize();
-            render();
-         }       
-         
-         function consoleTextArrivedCallback(data)
-         {
-            console.log("new console text has arrived: " + data);
-            
-            //TODO: add it to text window here. 
-            var textArea=document.getElementById("myTextarea");
-            ;
-            var n = data.indexOf("\n");
-            if(n!=-1)
-            {
-               data = data.slice(0, n+1) + "> " + data.slice(n+1);         
-               
-            }
-            textArea.value+=data;
-            //var currentText=textArea.val();
-          
-            //textArea.val(currentText+data);
-            textArea.scrollTop = textArea.scrollHeight;
-         }
-         
-         function consoleErrorArrivedCallback(data)
-         {            
-            console.log("new console error has arrived: " + data);
-            
-            //TODO: add it to text window here. 
-            var textArea=document.getElementById("myTextarea");
-            textArea.value+=data;
-            //var currentText=textArea.val();
-          
-            //textArea.val(currentText+data);
-            textArea.scrollTop = textArea.scrollHeight;
-         }
-  
-         function newSceneArrivedCallback(data)
-         {   
-            console.log("new scene has arrived!");
-         
-            var dataJ=JSON.parse(data); 
-
-            //need to determine if full scene or just transforms
-            var isFullScene=dataJ.metadata.fullscene;
-         
-            console.log("full scene is: " + isFullScene);
-         
-            if(isFullScene)
-            {        
-               var t0 = performance.now();
-            
-               //loader.setTexturePath( scope.texturePath );
-
-            	var scope = this;
-               var geometry;
-               var material;
-               
-		         scene.traverse( function ( child ) { //make sure to dispose all old objects
-   			      if ( child.geometry !== undefined ) child.geometry.dispose();
-	               if ( child.material !== undefined ) child.material.dispose();
-               } );
-               scene=null;
-            
-               scene = loader.parse( dataJ );
-               //clear anything named _text_overlay_X
-               function remove_text(index) {
-                  if(this.id.startsWith("_text_overlay_")) {
-                     console.log("Removing text item "+this.id);
-                     this.remove();
-                  }
-               }
-               //TODO: make this optional?
-               var axisHelper = new THREE.AxisHelper( 0.2 );
-               scene.add( axisHelper );
-
-               $('#canvas').children().each(remove_text);
-               var t1 = performance.now();
-               console.log("Call to load scene " + (t1 - t0) + " milliseconds.")
-               //scene.traverse ( function (child) {
-               //  console.log("found: " + child.name);
-               //});
-            }
-            else //just apply transforms
-            {
-               var t0 = performance.now();
-               var sceneObjects=dataJ.object;
-           
-               for(i=0; i<sceneObjects.length; i++)
-               {  
-                  //console.log("Update requested to: " + sceneObjects[i].name);
-                  //console.log("  new matrix is: " + sceneObjects[i].matrix);
-           
-                  var object = scene.getObjectByName(sceneObjects[i].name, true );
-                  if(object != null)
-                  { 
-                    //console.log("  we found \"" + sceneObjects[i].name + "\" in the Three.js scene");
-                                   
-                    object.matrixAutoUpdate=false;
-                    object.matrixWorldNeedsUpdate=true;
-                  
-                    var m=sceneObjects[i].matrix;
-               
-                    object.matrix.set(m[0],m[4],m[8],m[12],m[1],m[5],m[9],m[13],m[2],m[6],m[10],m[14],m[3],m[7],m[11],m[15]);
-
-                  } 
-               } 
-               var t1 = performance.now();
-               console.log("Call to load tranforms " + (t1 - t0) + " milliseconds.");
-            }
-            
-            var t1 = performance.now();
-
-            var rpc =dataJ.RPC;
-            for(i=0; i<rpc.length; i++)
-            {  
-               var request=rpc[i];
-               if(request.type == "set_color") 
-               {
-                  var object_name=request.object;
-                  var rgba=request.rgba;
-                  var recursive=request.recursive;
-                                                             
-                  console.log("set_color requested. object: " + object_name + " rgba: " + rgba); 
-                  
-                             
-                  var object = scene.getObjectByName(object_name, true );
-                  if(object != null)
-                  { 
-                     console.log("we found the object in the tree");
-                     //if(typeof object.material !== 'undefined')
-                     //{
-                      //  console.log("first checking if we've working this this material before");
-                                                                        
-                        if(recursive==false)
-                        {
-                           if(typeof object.userData.customSingleMaterialSetup === 'undefined')
-                           {      
-                              if((typeof object.geometry) !== 'undefined' && object.geometry.type == 'LineGeometry')
-                              {
-                                 basicMaterial = new THREE.LineBasicMaterial();                         
-                              }
-                              else
-                                 basicMaterial = new THREE.MeshPhongMaterial();
-                              
-                              object.material=basicMaterial;      
-                              
-                              object.userData.customSingleMaterialSetup=true;
-                           }
-                        }
-                        else
-                        {
-                           if(typeof object.userData.customSharedMaterialSetup === 'undefined')
-                           {                          
-                              if((typeof object.geometry) !== 'undefined' && object.geometry.type == 'LineGeometry')
-                              {
-                                 basicMaterial = new THREE.LineBasicMaterial();                         
-                              }
-                              else
-                                 basicMaterial = new THREE.MeshPhongMaterial();
-                              
-                              object.material=basicMaterial;      
-                              
-                              object.userData.customSharedMaterialSetup=true;
-                              
-                              object.traverse( function ( child ) { 
-                              if (typeof child.material !== 'undefined') 
-                                 child.material=object.material;
-                              } );
-                           }                        
-                        }                    
-                  
-                        object.material.color.setRGB(rgba[0],rgba[1],rgba[2]);
-                        if(rgba[3]!=1.0)
-                        {
-                           object.material.transparent=true;
-                           object.material.opacity=rgba[3];
-                        }
-                        else
-                        {
-                           object.material.transparent=false;
-                        }
-                        console.log("succesfully set link color");
-                     //}
-                     //else
-                     //{
-                     //   console.log("ERROR: no material associated with object: " + object_name);  
-                     //   alert("ERROR: kviz.set_color is trying to set an object with no material");
-                     //}
-                  }
-               }
-               if(request.type == "add_ghost") 
-               {
-                  var object_name=request.object;
-                  var prefix=request.prefix_name;
-                                                             
-                  console.log("add_ghost requested. object: " + object_name + " prefix: " + prefix); 
-                                               
-                  var object = scene.getObjectByName(object_name, true );
-                  if(object != null)
-                  { 
-                     console.log("we found the object in the tree");
-                    
-                     var clone_object=object.clone(true);
-                     scene.add(clone_object);
-                     
-                     clone_object.traverse( function ( child ) { 
-                              if (typeof child.name !== 'undefined') 
-                                 child.name=prefix+child.name;
-                              } );
-                  }
-               }
-               if(request.type == "set_position")
-               {                 
-                  console.log("got a set_position RPC request for: " + request.object);
-                  var object = scene.getObjectByName(request.object, true );
-                  if(object != null)
-                  {            
-                    object.matrixAutoUpdate=false;
-                    object.matrixWorldNeedsUpdate=true;
-                  
-                    var m=request.matrix;     
-                    object.matrix.set(m[0],m[1],m[2],m[3],m[4],m[5],m[6],m[7],m[8],m[9],m[10],m[11],m[12],m[13],m[14],m[15]);
-                  } 
-                  else
-                     console.log("  couldn't find object: " + request.object);
-               }
-               if(request.type == "add_text")
-               {
-                  console.log("RPC to add text!");     
-                  var text2 = document.createElement('div');
-                  text2.style.position = 'absolute';
-                  text2.id="_text_overlay_"+request.name;
-                  //text2.style.zIndex = 1;    // if you still don't see the label, try uncommenting this
-                  //text2.style.width = 100;
-                  //text2.style.height = 100;
-                  //text2.style.backgroundColor = "blue";
-                  if(request.text!=null)
-                     text2.innerHTML = request.text;
-                     
-                  text2.style.top = request.x + '%';
-                  text2.style.left = request.y + '%';
-                  document.getElementById("canvas").appendChild(text2);
-               }
-               if(request.type == "update_text")
-               {
-                  var text2 = document.getElementById("_text_overlay_"+request.name);
-                  text2.innerHTML = request.text;
-               }
-               if(request.type == "add_sphere")
-               {
-                  console.log("RPC to add sphere!"); 
-                  var geometry = new THREE.SphereGeometry(1.0,20,20);
-                  var material = new THREE.MeshPhongMaterial( {color: 0xAA0000} );
-                  var sphere = new THREE.Mesh( geometry, material );
-                  
-                  sphere.scale.x=request.r;
-                  sphere.scale.y=request.r;
-                  sphere.scale.z=request.r;
-                  
-                  sphere.name=request.name;
-                  sphere.position.set(request.x,request.y,request.z);
-                  scene.add( sphere );                     
-               }
-               if(request.type == "update_sphere")
-               {
-                  console.log("RPC to add text!"); 
-                 
-                  var sphere = scene.getObjectByName(request.name, true );
-                  if(sphere != null)
-                  { 
-                     sphere.position.set(request.x,request.y,request.z);
-                     if(request.r!=-1)
-                     {
-                        sphere.scale.x=request.r;
-                        sphere.scale.y=request.r;
-                        sphere.scale.z=request.r;
-                     }
-                  }
-                  else
-                     console.log("couldn't find sphere named: " + request.name);
-               }
-               if(request.type == "add_line")
-               {
-                  console.log("RPC to add line!"); 
-                  var geometry = new THREE.Geometry();
-                  
-                  geometry.vertices.push(new THREE.Vector3(request.x1,request.y1,request.z1));
-                  geometry.vertices.push(new THREE.Vector3(request.x2,request.y2,request.z2));
-                     
-                  var material = new THREE.LineBasicMaterial( {color: 0xAA0000} );
-                  var line = new THREE.Line( geometry, material );
-                  line.name=request.name;
-                   
-                  scene.add( line );                     
-               }
-               
-            }
-            var t2 = performance.now();
-            if(rpc.length > 0)
-            {
-               console.log("Call to do RPC's " + (t2 - t1) + " milliseconds.")
-            }
-            else
-               console.log("no RPC's present");
-            
-            data=null;
-            dataJ=null;
-            rpc=null;
-            
-           
-            var t0 = performance.now();
-            render();
-            var t1 = performance.now();
-            console.log("Time to render " + (t1 - t0) + " milliseconds.")
-            console.log("finished processing message");
-            if(freeRun)
-              requestAdvance();
-         }
-      
-         function animate()
-         {
-            requestAnimationFrame( animate  );
-            controls.update();
-         }
-  
-         function render()
-         {     
-            //stats.begin();
-            renderer.render( scene, camera );
-            //stats.end();
-         }
-      </script>
-   </body>
-</html>
+<!DOCTYPE html>
+<html>
+   <head>
+      <title>Klampt Three.js app</title>
+      <meta charset="UTF-8">
+
+      <script src="w2ui/libs/jquery/jquery-2.1.4.min.js"></script>
+
+      <link rel="stylesheet" type="text/css" href="w2ui/dist/w2ui.min.css" />
+      <script type="text/javascript" src="w2ui/dist/w2ui.min.js"></script>
+
+      <script src="three.js/build/three.min.js"></script> 
+      <script src="three.js/examples/js/controls/TrackballControls.js"></script> 
+
+      <script src="stats.js/build/stats.min.js"></script>
+
+      <script src="DaveWebsocket.js"></script> 
+          
+      <!--
+      <link rel="stylesheet" href="CodeMirror-master/lib/codemirror.css">
+      <link rel="stylesheet" href="CodeMirror-master/addon/hint/show-hint.css">
+         
+      <script src="CodeMirror-master/lib/codemirror.js"></script>
+      <script src="CodeMirror-master/addon/hint/show-hint.js"></script>
+      <script src="CodeMirror-master/mode/python/python.js"></script>
+      -->
+      
+      <script src="ace-builds/src-noconflict/ace.js"></script>
+      <script src="ace-builds/src-noconflict/ext-language_tools.js"></script>
+   
+   </head>
+    
+   <body style="margin: 0px;">
+      <div id="myLayout" style="position: absolute; top: 0; right: 0; bottom: 0; left: 0;"></div>
+   
+            
+      <script>
+         //var stats = new Stats();
+			//stats.showPanel( 0 );
+			//document.body.appendChild( stats.dom );
+         
+         var scene = new THREE.Scene();
+         //var camera = new THREE.PerspectiveCamera( 75, 1.0, 0.1, 1000 );
+         var camera = new THREE.PerspectiveCamera( 45, 1.0, 0.1, 1000 );
+         camera.position.z = 6;
+         camera.position.y = 3;
+   
+         var renderer = new THREE.WebGLRenderer();  
+         var loader = new THREE.ObjectLoader();
+   
+         var network; 
+         var editor;
+         var visPanel;
+         var freeRun=false;
+         var localStorageAvailable=false;
+         var localStorage;
+         var newBoilerplate=true;
+         
+         function storageAvailable()
+         {
+            try {
+               localStorage = window['localStorage'],
+                  x = '__storage_test__';
+               localStorage.setItem(x, x);
+               localStorage.removeItem(x);
+               console.log("looks like local storage is setup");
+
+               return true;
+            }
+            catch(e) {
+               console.log("looks like storage is not setup: " + e);
+               return false;
+            }
+         }        
+         
+        
+         function sendBoilerPlate()
+         {
+            var boilerid=$('#boilerselctor').val();
+            sendMessage("B"+boilerid);
+         }
+                          
+         function doCodeSubmit()
+         {
+            var textArea=document.getElementById("myTextarea");
+            textArea.value="> ";
+             
+            if(localStorageAvailable)
+            {
+             localStorage.setItem('KlamptStartingCode_'+$('#boilerselctor').val(), editor.getValue());           
+            }
+
+            if(newBoilerplate || !isConnected()) {
+               console.log("Sending new boiler plate...");
+               if(network) {
+                  network.disconnect();
+               }
+               waitForDisconnection(5000,function() {
+                  console.log("Actually sending new boiler plate message");
+                  runConnected(function() {
+                     sendBoilerPlate(); 
+                     sendCode();     
+                     requestAdvance();
+                     newBoilerplate = false;
+                  });
+               });
+            }
+            else {
+               console.log("No new boiler plate, just sending code");
+               sendCode();     
+               requestAdvance();
+            }
+            if(newBoilerplate) {
+               console.log("Error sending boiler plate???");
+            }
+         }
+         function requestStop()
+         {
+            freeRun=false;
+         }
+         //TODO: request interrupt of embedded python
+         // http://stackoverflow.com/questions/1420957/stopping-embedded-python
+         
+         function requestAdvance()
+         {
+            if(!isConnected())
+            {
+               doCodeSubmit();
+            }
+            if(isConnected()) {
+               sendMessage("A");
+            }
+         }
+         function requestFreeRun()
+         {
+            requestAdvance();
+            freeRun=true;
+         }
+         
+         //the magic of AJAX
+         //http://stackoverflow.com/questions/3567369/reading-server-side-file-with-javascript
+         function loadFileToEditor(file_to_load)
+         {
+            
+            console.log("Trying to load stub code "+file_to_load);
+            $.ajax({
+               url: file_to_load,
+               async: true,   // asynchronous request? (synchronous requests are discouraged...)
+               cache: false,   // with this, you can force the browser to not make cache of the retrieved data
+               dataType: "text",  // jQuery will infer this, but you can set explicitly
+               success: function( data, textStatus, jqXHR ) {
+                  editor.getSession().setValue(data); 
+               },
+               error : function( jqXHR, textStatus, errorThrown ) {
+                  console.log("Error loading stub code: "+textStatus)
+                  editor.getSession().setValue(""); 
+               }
+            });
+         }
+
+
+         function serverChanged()
+         {
+            console.log("Server changed.");
+            if(network) {
+               network.disconnect();
+            }
+            newBoilerplate = true;
+            requestStop();
+         }
+   
+         function boilerPlateChanged()
+         {
+            var boilerid=$('#boilerselctor').val();
+            var file_to_load="Scenarios/code_"+boilerid+".py";
+         
+            if(localStorageAvailable) //lets see if we have worked on this previously
+            {
+               var example1Text=localStorage.getItem('KlamptStartingCode_'+boilerid);
+               if(example1Text!=null)
+               {               
+                  editor.getSession().setValue(example1Text);
+               }
+               else
+               {
+                  loadFileToEditor(file_to_load);
+               }
+            }
+            else
+               loadFileToEditor(file_to_load);
+            newBoilerplate = true;
+            requestStop();
+         }   
+         
+         
+     
+         $( document ).ready(function() {
+            console.log("page is ready, lets setup some stuff");
+            console.log("first testing if local storage is available");
+            localStorageAvailable=storageAvailable();
+            console.log("  local storage test determined: " + localStorageAvailable);
+ 
+            var pstyle = 'background-color: #F5F6F7; border: 1px solid #dfdfdf; padding: 5px;';
+            $('#myLayout').w2layout({
+               name: 'layout',
+               panels: [
+                  { type: 'top',  size: "5%", resizable: true, style: pstyle, content: '<button onclick="doCodeSubmit()">Reset</button><button onclick="requestAdvance()">Advance Frame</button><button onclick="requestFreeRun()">Run</button><button onclick="requestStop()">Stop</button> <div style=" width:20px;display:inline-block;" />Klampt Server URL:<select id="serverURL" onchange="serverChanged()"/><div style=" width:20px;display:inline-block;" /><select id="boilerselctor" onchange="boilerPlateChanged()"></select> <a href="http://motion.pratt.duke.edu/klampt/pyklampt_docs/namespaces.html" target="_blank">Klamp&#39;t Python API Docs</a> <a href="kviz_docs.html" target="_blank">kviz module docs</a> '},
+                  { type: 'main', style: pstyle, content: '<div id="canvas" style="width:100%; height:100%; margin:0; padding:0"></div>' },
+                  { type: 'preview', size: "15%", resizable: true, style: pstyle, content: '<textarea readonly id="myTextarea" style="background-color: black;color:white;width:100%;height:100%">> </textarea></div></div>' },
+                  { type: 'right', size: '50%', resizable: true, style: pstyle, content: 
+                    '<div id="editor" style="width:100%; height:100%; margin:0; padding:0"></div>' },               ]
+            });
+
+            function add_server(val,text) {
+		$('#serverURL').append($('<option>', {value:val}).text(text));
+            }
+            add_server("ws://rapid-165.vm.duke.edu:1234","rapid-165");
+            add_server("ws://rapid-174.vm.duke.edu:1234","rapid-174");
+            add_server("ws://rapid-175.vm.duke.edu:1234","rapid-175");
+            add_server("ws://rapid-176.vm.duke.edu:1234","rapid-176");
+            //set a random server
+            var $options = $('#serverURL').find('option'),
+               random = ~~(Math.random() * $options.length);
+            $options.eq(random).prop('selected', true);
+
+            function add_option(id,text) {
+               $('#boilerselctor').append($('<option>', {value:id}).text(text));
+            }
+            add_option("test_sim","Test Simulation");
+            add_option("sandbox","Sandbox");
+            add_option("lab1a","Lab 1a");
+            add_option("lab1b","Lab 1b");
+            add_option("lab1c","Lab 1c");
+            add_option("lab1d","Lab 1d");
+            add_option("lab2a","Lab 2a");
+            add_option("lab2b","Lab 2b");
+            add_option("lab2c","Lab 2c");
+            add_option("lab3","Lab 3");
+            add_option("lab4","Lab 4");
+
+            //if(localStorageAvailable) {
+            //   var url=localStorage.getItem('serverURL');
+            //   if(url!=null) {
+            //      $('#serverURL').val(url);
+            //   }
+            //}
+            
+          
+
+            ace.require("ace/ext/language_tools"); //setup the text editor
+            editor = ace.edit("editor");
+      
+            editor.setOptions({
+               enableBasicAutocompletion: true,
+               enableSnippets: false,
+               enableLiveAutocompletion: false,
+               showPrintMargin: false
+            });
+      
+            editor.setTheme("ace/theme/eclipse"); 
+            editor.getSession().setMode("ace/mode/python");
+            
+            /*editor.getSession().setValue("nextTime = 1\ntoggle = 0\ndef init(robot_model):\n    global ghost\n    ghost=kviz.add_ghost('myGhost')\n    kviz.set_color(ghost,[1,0,0,0.25],True)\n    q=kviz.get_robot_config()\n    q[8]-=2.0\n    kviz.set_ghost_config(q,'myGhost')\n    kviz.add_text('HUD1',1,1)\n    kviz.update_text('HUD1','hello world')\n\ndef control_loop(t,controller):\n    global nextTime, toggle\n    if t >= nextTime:\n        q = controller.getCommandedConfig()\n        q[8] -= 0.5\n        controller.setMilestone(q)\n        nextTime += 1.0\n        ");
+            */
+            
+            boilerPlateChanged();
+                       
+            //var editor = CodeMirror( document.getElementById("editor"), { //use codemirror as text editor
+            //value: "print 'hello world'\n",
+            //mode:  "python",
+            //lineNumbers: true,
+            //autohint: true,
+            //hint: true
+            //});
+
+            w2ui.layout.on('resize', function(event) { //make sure three.js canvas resizes when sub-window size changes
+               event.onComplete = function () {
+                  console.log("resize completed"); 
+                  onWindowResize(event);
+               }
+            });
+ 
+            visPanel=w2ui['layout'].get('main');   
+     
+            container = document.getElementById("canvas");
+            renderer.setClearColor(0x88888888);
+            container.appendChild( renderer.domElement );  //attach the three.js renderer to the proper div 
+
+
+            
+            controls=new THREE.TrackballControls( camera, container);
+                controls.rotateSpeed = 1.0;
+                controls.zoomSpeed = 1.2;
+                controls.panSpeed = 0.8;
+                controls.noZoom = false;
+                controls.noPan = false;
+                controls.staticMoving = true;
+                controls.dynamicDampingFactor = 0.3;
+                controls.keys = [ 65, 83, 68 ];
+            controls.addEventListener( 'change', render );   
+                         
+            onWindowResize();
+            animate();       
+         });
+
+         function runConnected(onconnect)
+         {
+            if(!isConnected())
+            {
+               doConnect();
+
+            }
+            waitForConnection(1000,onconnect,null);
+         }
+
+         function doConnectInternal()
+         {
+            var URL=$('#serverURL').val();
+            console.log("trying to connect to URL: " + URL);
+            network = new Network(URL,newSceneArrivedCallback,consoleTextArrivedCallback,consoleTextArrivedCallback);    
+            //if(localStorageAvailable)
+            //{
+            //  localStorage.setItem('serverURL', URL);
+            //}
+         }
+         
+         function doConnect()
+         {
+            if(isConnected()) {
+               waitForDisconnection(function() {doConnectInternal();});
+            }
+            else 
+               doConnectInternal();
+         }
+   
+         function sendCode() //send python code back to server
+         {
+            console.log("got request to send code!\n");
+            console.log("trying to send: " + editor.getValue());
+            sendMessage("C"+editor.getValue());
+            //sendMessage("hello world");
+         }
+            
+         function onWindowResize( event )
+         {
+            console.log("onWindowResize");
+         
+            mWidth= visPanel.width-11; //account for 5px padding on each side
+            mHeight=visPanel.height-11;
+         
+            console.log("width: " + mWidth + " height: " + mHeight);
+            renderer.setSize(mWidth,mHeight );
+            camera.aspect =mWidth/ mHeight;
+               
+            camera.updateProjectionMatrix();         
+            controls.handleResize();
+            render();
+         }       
+         
+         function consoleTextArrivedCallback(data)
+         {
+            console.log("new console text has arrived: " + data);
+            
+            //TODO: add it to text window here. 
+            var textArea=document.getElementById("myTextarea");
+            ;
+            var n = data.indexOf("\n");
+            if(n!=-1)
+            {
+               data = data.slice(0, n+1) + "> " + data.slice(n+1);         
+               
+            }
+            textArea.value+=data;
+            //var currentText=textArea.val();
+          
+            //textArea.val(currentText+data);
+            textArea.scrollTop = textArea.scrollHeight;
+         }
+         
+         function consoleErrorArrivedCallback(data)
+         {            
+            console.log("new console error has arrived: " + data);
+            
+            //TODO: add it to text window here. 
+            var textArea=document.getElementById("myTextarea");
+            textArea.value+=data;
+            //var currentText=textArea.val();
+          
+            //textArea.val(currentText+data);
+            textArea.scrollTop = textArea.scrollHeight;
+         }
+  
+         function newSceneArrivedCallback(data)
+         {   
+            console.log("new scene has arrived!");
+         
+            var dataJ=JSON.parse(data); 
+
+            //need to determine if full scene or just transforms
+            var isFullScene=dataJ.metadata.fullscene;
+         
+            console.log("full scene is: " + isFullScene);
+         
+            if(isFullScene)
+            {        
+               var t0 = performance.now();
+            
+               //loader.setTexturePath( scope.texturePath );
+
+            	var scope = this;
+               var geometry;
+               var material;
+               
+		         scene.traverse( function ( child ) { //make sure to dispose all old objects
+   			      if ( child.geometry !== undefined ) child.geometry.dispose();
+	               if ( child.material !== undefined ) child.material.dispose();
+               } );
+               scene=null;
+            
+               scene = loader.parse( dataJ );
+               //clear anything named _text_overlay_X
+               function remove_text(index) {
+                  if(this.id.startsWith("_text_overlay_")) {
+                     console.log("Removing text item "+this.id);
+                     this.remove();
+                  }
+               }
+               //TODO: make this optional?
+               var axisHelper = new THREE.AxisHelper( 0.2 );
+               scene.add( axisHelper );
+
+               $('#canvas').children().each(remove_text);
+               var t1 = performance.now();
+               console.log("Call to load scene " + (t1 - t0) + " milliseconds.")
+               //scene.traverse ( function (child) {
+               //  console.log("found: " + child.name);
+               //});
+            }
+            else //just apply transforms
+            {
+               var t0 = performance.now();
+               var sceneObjects=dataJ.object;
+           
+               for(i=0; i<sceneObjects.length; i++)
+               {  
+                  //console.log("Update requested to: " + sceneObjects[i].name);
+                  //console.log("  new matrix is: " + sceneObjects[i].matrix);
+           
+                  var object = scene.getObjectByName(sceneObjects[i].name, true );
+                  if(object != null)
+                  { 
+                    //console.log("  we found \"" + sceneObjects[i].name + "\" in the Three.js scene");
+                                   
+                    object.matrixAutoUpdate=false;
+                    object.matrixWorldNeedsUpdate=true;
+                  
+                    var m=sceneObjects[i].matrix;
+               
+                    object.matrix.set(m[0],m[4],m[8],m[12],m[1],m[5],m[9],m[13],m[2],m[6],m[10],m[14],m[3],m[7],m[11],m[15]);
+
+                  } 
+               } 
+               var t1 = performance.now();
+               console.log("Call to load tranforms " + (t1 - t0) + " milliseconds.");
+            }
+            
+            var t1 = performance.now();
+
+            var rpc =dataJ.RPC;
+            for(i=0; i<rpc.length; i++)
+            {  
+               var request=rpc[i];
+               if(request.type == "set_color") 
+               {
+                  var object_name=request.object;
+                  var rgba=request.rgba;
+                  var recursive=request.recursive;
+                                                             
+                  console.log("set_color requested. object: " + object_name + " rgba: " + rgba); 
+                  
+                             
+                  var object = scene.getObjectByName(object_name, true );
+                  if(object != null)
+                  { 
+                     console.log("we found the object in the tree");
+                     //if(typeof object.material !== 'undefined')
+                     //{
+                      //  console.log("first checking if we've working this this material before");
+                                                                        
+                        if(recursive==false)
+                        {
+                           if(typeof object.userData.customSingleMaterialSetup === 'undefined')
+                           {      
+                              if((typeof object.geometry) !== 'undefined' && object.geometry.type == 'LineGeometry')
+                              {
+                                 basicMaterial = new THREE.LineBasicMaterial();                         
+                              }
+                              else
+                                 basicMaterial = new THREE.MeshPhongMaterial();
+                              
+                              object.material=basicMaterial;      
+                              
+                              object.userData.customSingleMaterialSetup=true;
+                           }
+                        }
+                        else
+                        {
+                           if(typeof object.userData.customSharedMaterialSetup === 'undefined')
+                           {                          
+                              if((typeof object.geometry) !== 'undefined' && object.geometry.type == 'LineGeometry')
+                              {
+                                 basicMaterial = new THREE.LineBasicMaterial();                         
+                              }
+                              else
+                                 basicMaterial = new THREE.MeshPhongMaterial();
+                              
+                              object.material=basicMaterial;      
+                              
+                              object.userData.customSharedMaterialSetup=true;
+                              
+                              object.traverse( function ( child ) { 
+                              if (typeof child.material !== 'undefined') 
+                                 child.material=object.material;
+                              } );
+                           }                        
+                        }                    
+                  
+                        object.material.color.setRGB(rgba[0],rgba[1],rgba[2]);
+                        if(rgba[3]!=1.0)
+                        {
+                           object.material.transparent=true;
+                           object.material.opacity=rgba[3];
+                        }
+                        else
+                        {
+                           object.material.transparent=false;
+                        }
+                        console.log("succesfully set link color");
+                     //}
+                     //else
+                     //{
+                     //   console.log("ERROR: no material associated with object: " + object_name);  
+                     //   alert("ERROR: kviz.set_color is trying to set an object with no material");
+                     //}
+                  }
+               }
+               if(request.type == "add_ghost") 
+               {
+                  var object_name=request.object;
+                  var prefix=request.prefix_name;
+                                                             
+                  console.log("add_ghost requested. object: " + object_name + " prefix: " + prefix); 
+                                               
+                  var object = scene.getObjectByName(object_name, true );
+                  if(object != null)
+                  { 
+                     console.log("we found the object in the tree");
+                    
+                     var clone_object=object.clone(true);
+                     scene.add(clone_object);
+                     
+                     clone_object.traverse( function ( child ) { 
+                              if (typeof child.name !== 'undefined') 
+                                 child.name=prefix+child.name;
+                              } );
+                  }
+               }
+               if(request.type == "set_position")
+               {                 
+                  console.log("got a set_position RPC request for: " + request.object);
+                  var object = scene.getObjectByName(request.object, true );
+                  if(object != null)
+                  {            
+                    object.matrixAutoUpdate=false;
+                    object.matrixWorldNeedsUpdate=true;
+                  
+                    var m=request.matrix;     
+                    object.matrix.set(m[0],m[1],m[2],m[3],m[4],m[5],m[6],m[7],m[8],m[9],m[10],m[11],m[12],m[13],m[14],m[15]);
+                  } 
+                  else
+                     console.log("  couldn't find object: " + request.object);
+               }
+               if(request.type == "add_text")
+               {
+                  console.log("RPC to add text!");     
+                  var text2 = document.createElement('div');
+                  text2.style.position = 'absolute';
+                  text2.id="_text_overlay_"+request.name;
+                  //text2.style.zIndex = 1;    // if you still don't see the label, try uncommenting this
+                  //text2.style.width = 100;
+                  //text2.style.height = 100;
+                  //text2.style.backgroundColor = "blue";
+                  if(request.text!=null)
+                     text2.innerHTML = request.text;
+                     
+                  text2.style.top = request.x + '%';
+                  text2.style.left = request.y + '%';
+                  document.getElementById("canvas").appendChild(text2);
+               }
+               if(request.type == "update_text")
+               {
+                  var text2 = document.getElementById("_text_overlay_"+request.name);
+                  text2.innerHTML = request.text;
+               }
+               if(request.type == "add_sphere")
+               {
+                  console.log("RPC to add sphere!"); 
+                  var geometry = new THREE.SphereGeometry(1.0,20,20);
+                  var material = new THREE.MeshPhongMaterial( {color: 0xAA0000} );
+                  var sphere = new THREE.Mesh( geometry, material );
+                  
+                  sphere.scale.x=request.r;
+                  sphere.scale.y=request.r;
+                  sphere.scale.z=request.r;
+                  
+                  sphere.name=request.name;
+                  sphere.position.set(request.x,request.y,request.z);
+                  scene.add( sphere );                     
+               }
+               if(request.type == "update_sphere")
+               {
+                  console.log("RPC to add text!"); 
+                 
+                  var sphere = scene.getObjectByName(request.name, true );
+                  if(sphere != null)
+                  { 
+                     sphere.position.set(request.x,request.y,request.z);
+                     if(request.r!=-1)
+                     {
+                        sphere.scale.x=request.r;
+                        sphere.scale.y=request.r;
+                        sphere.scale.z=request.r;
+                     }
+                  }
+                  else
+                     console.log("couldn't find sphere named: " + request.name);
+               }
+               if(request.type == "add_line")
+               {
+                  console.log("RPC to add line!"); 
+                  var geometry = new THREE.Geometry();
+                  
+                  geometry.vertices.push(new THREE.Vector3(request.x1,request.y1,request.z1));
+                  geometry.vertices.push(new THREE.Vector3(request.x2,request.y2,request.z2));
+                     
+                  var material = new THREE.LineBasicMaterial( {color: 0xAA0000} );
+                  var line = new THREE.Line( geometry, material );
+                  line.name=request.name;
+                   
+                  scene.add( line );                     
+               }
+               
+            }
+            var t2 = performance.now();
+            if(rpc.length > 0)
+            {
+               console.log("Call to do RPC's " + (t2 - t1) + " milliseconds.")
+            }
+            else
+               console.log("no RPC's present");
+            
+            data=null;
+            dataJ=null;
+            rpc=null;
+            
+           
+            var t0 = performance.now();
+            render();
+            var t1 = performance.now();
+            console.log("Time to render " + (t1 - t0) + " milliseconds.")
+            console.log("finished processing message");
+            if(freeRun)
+              requestAdvance();
+         }
+      
+         function animate()
+         {
+            requestAnimationFrame( animate  );
+            controls.update();
+         }
+  
+         function render()
+         {     
+            //stats.begin();
+            renderer.render( scene, camera );
+            //stats.end();
+         }
+      </script>
+   </body>
+</html>