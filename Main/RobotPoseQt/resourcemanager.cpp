#include <resourcemanager.h>
#include <Modeling/Resources.h>
#include <string.h>
#include <KrisLibrary/utils/ioutils.h>

//#include <boost/foreach.hpp>

ResourceNode::ResourceNode(const ResourcePtr& p,ResourceNode* _parent)
  :resource(p),parent(_parent)
{
  childrenChanged= false;
  childrenEditable = true;
  expanded = false;
  valid = true;
  saved = false;
}

int ResourceNode::Depth() const
{
  if(!parent) return 0;
  return 1+parent->Depth();
}

ResourceNodePtr ResourceNode::AddChild(const ResourcePtr& p)
{
  printf("Adding new child of resource, existing %d\n",(int)children.size());
  ResourceNodePtr node = new ResourceNode(p,this);
  children.push_back(node);
  childrenChanged = true;
  if(!childrenEditable)
    node->childrenEditable = false;
  return node;
}

vector<ResourceNodePtr> ResourceNode::AddChildren(const vector<ResourcePtr>& ptrs)
{
  vector<ResourceNodePtr> ret;
  for(size_t i=0;i<ptrs.size();i++){
    ret.push_back(AddChild(ptrs[i]));
    assert(ret.back()->resource == ptrs[i]);
  }
  return ret;
}

void ResourceNode::SetChanged()
{
  if(parent) parent->SetChildrenChanged();
  saved = false;
}

void ResourceNode::SetChildrenChanged() 
{
  childrenChanged=true;
  ResourceNode* n=this;
  while(n != NULL) {
    n->saved = false;
    n = n->parent;
  }
}

bool ResourceNode::IsDirty() const
{
  if(childrenChanged) return true;
  for(size_t i=0;i<children.size();i++)
    if(children[i]->IsDirty()) return true;
  return false;
}

bool ResourceNode::IsExpandable() const
{
  return (dynamic_cast<const CompoundResourceBase*>(&*resource)!=NULL);
}

void ResourceNode::Expand()
{
  if(expanded){
    return;
  }
  bool successful,incomplete;
  vector<ResourcePtr> seg = UnpackResource(resource,&successful,&incomplete);
  AddChildren(seg);
  childrenChanged = false;
  expanded = true;
  if(incomplete) childrenEditable = false;
}

bool ResourceNode::Editable() const
{
  if(!parent) return true;
  else return parent->childrenEditable;
}

bool ResourceNode::Backup(string* errorMessage,ResourceNode** where)
{
  for(size_t i=0;i<children.size();i++)
    if(!children[i]->Backup(errorMessage,where)) return false;
  if(!childrenChanged) return true;

  printf("Packing resources of type %s into %s\n",Type(),Identifier().c_str());
  //try doing the packing
  vector<ResourcePtr> temp;
  for(size_t i=0;i<children.size();i++)
    temp.push_back(children[i]->resource);
  string packerror;
  CompoundResourceBase* cr = dynamic_cast<CompoundResourceBase*>(&*resource);
  if(!cr) return false;
  if(!cr->Pack(temp,&packerror)) {
    //TODO: better errors
    if(errorMessage)
      *errorMessage = packerror;
    if(where)
      *where = this;
    valid = false;
    return false;
  }

  printf("Successful\n");
  valid = true;
  childrenChanged = false;
  return true;
}

void ResourceNode::ClearExpansion()
{
  children.resize(0);
  childrenChanged = false;
  expanded = false;
  valid = true;
}

const char* ResourceNode::Decorator() const
{
  if(!valid) return "!";
  if(childrenChanged) return "@";
  if(parent==NULL && !saved) return "*";
  return "";
}

void ResourceNode::Print(int level)
{
  for(int i=0;i<level;i++)
<<<<<<< HEAD
    LOG4CXX_INFO(KrisLibrary::logger(),"-");
  LOG4CXX_INFO(KrisLibrary::logger(),""<<Name()<<""<<Decorator());
  //BOOST_FOREACH(ResourceNodePtr child,children)
    //child->Print(level+1);
  //children is a vector of resourceNodePtrs
  for(vector<ResourceNodePtr>::iterator it=children.begin(); it!=children.end(); it++){
    (*it)->Print(level+1);
  }
=======
    printf("-");
  printf("%s%s\n",Name(),Decorator());
  BOOST_FOREACH(ResourceNodePtr child,children)
    child->Print(level+1);
>>>>>>> d012e259
}

vector<string> ResourceNode::PathTo() const
{
  vector<string> res;
  if(parent) 
    res = parent->PathTo();
  res.push_back(resource->name);
  return res;
}

string ResourceNode::Identifier() const
{
  string root;
  if(parent) 
    root = parent->Identifier() + "/";

  stringstream ss;
  ss<<root;
  SafeOutputString(ss,resource->name);
  return ss.str();
}

ResourceTree::ResourceTree(){
  MakeRobotResourceLibrary(library);
}

bool ResourceTree::AnyUnsaved() const
{
  for(size_t i=0;i<topLevel.size();i++)
    if(!topLevel[i]->IsSaved()) return false;
  return true;
}

ResourceNodePtr ResourceTree::LoadFile(const string& fn)
{
  ResourcePtr r = library.LoadItem(fn);
  if(!r) return NULL;
  topLevel.push_back(new ResourceNode(r));
  topLevel.back()->SetSaved();
  return topLevel.back();
}

bool ResourceTree::LoadFolder(const string& fn){
  if(!library.LoadAll(fn)) return false;
  TreeFromLibrary();
  for(size_t i=0;i<topLevel.size();i++)
    topLevel[i]->SetSaved();
  return true;
}

bool ResourceTree::Save(ResourceNode* node,string file)
{
  ResourcePtr r = node->resource;
  if(file.empty()){
    r->fileName = library.DefaultFileName(r);
  }
  else
    r->fileName = file;
  if(!r->Save()){
    fprintf(stderr,"Unable to save %s to %s\n",r->name.c_str(),r->fileName.c_str());
    return false;
  }
  else {
    printf("Saved %s to %s\n",r->name.c_str(),r->fileName.c_str());
    node->SetSaved();
    return true;
  }
}

bool ResourceTree::SaveFolder(const string& path)
{
  TreeToLibrary();
  for(ResourceLibrary::Map::iterator i=library.itemsByType.begin();i!=library.itemsByType.end();i++) {
    for(size_t j=0;j<i->second.size();j++)
      if(i->second[j]->fileName.empty())
	i->second[j]->fileName = library.DefaultFileName(i->second[j]);
  }
  library.ChangeBaseDirectory(path);
  if(!library.SaveAll()) {
    fprintf(stderr,"Unable to save all resources to %s\n",path.c_str());
    return false;
  }
  else {
    for(size_t i=0;i<topLevel.size();i++)
      topLevel[i]->SetSaved();
    fprintf(stderr,"Saved all resources to %s\n",path.c_str());
    return true;
  }
}

ResourceNodePtr ResourceTree::Add(ResourcePtr r,ResourceNodePtr parent)
{
  vector<SmartPointer<ResourceNode> >& siblings = (parent ? parent->children : topLevel);
  int samenamecount = 0;
  string origName = r->name;
  if(r->name[r->name.length()-1] == ']') {
    //look at base name
    size_t pos = r->name.rfind('[');
    if(pos!=string::npos)
      origName = r->name.substr(0,pos);
  }
  for(size_t i=0;i<siblings.size();i++) 
    if(r->name == siblings[i]->resource->name) {
      samenamecount++;
      char buf[64];
      sprintf(buf,"[%d]",samenamecount+1);
      r->name = origName + buf;
    }
  if(parent) {
    ResourceNodePtr c = parent->AddChild(r);
    parent->SetChanged();
    return c;
  }
  else {
    topLevel.push_back(new ResourceNode(r));
    library.Add(r);
    return topLevel.back();
  }
}



void ResourceTree::Delete(ResourceNode* r){
  if(r->parent == NULL) { //top level
    library.Erase(r->resource);
    int index = ChildIndex(r);
    if(index < 0)
      fprintf(stderr,"ResourceTree::Delete: inconsistency found, resource %s has no parent but is not in topLevel list\n",r->Identifier().c_str());
    assert(index >= 0);
    assert(index < (int)topLevel.size());
    topLevel.erase(topLevel.begin()+index);
  }
  else {
    int index = ChildIndex(r);
    if(index < 0)
      fprintf(stderr,"ResourceTree::Delete: inconsistency found, resource %s has parent but is not in child list of %s\n",r->Identifier().c_str(),r->parent->Identifier().c_str());
    assert(index >= 0);
    assert(index < (int)r->parent->children.size());
    r->parent->children.erase(r->parent->children.begin()+index);
    r->parent->SetChildrenChanged();
    r->parent = NULL;
  }
}

bool ResourceTree::IsValid() const
{
  for(size_t i=0;i<topLevel.size();i++) {
    if(!topLevel[i]->IsValid()) return false;
  }
  return true;
}

bool ResourceTree::BackupAll(string* errorMessage) 
{
  ResourceNode* nerror;
  for(size_t i=0;i<topLevel.size();i++) {
    if(!topLevel[i]->Backup(errorMessage,&nerror)) {
      //TODO: report where
      return false;
    }
  }
  return true;
}

void ResourceTree::Print(){
    //BOOST_FOREACH(ResourceNodePtr child,topLevel)
      //child->Print();
    //assuming topLevel is a vector of ResourceNodePointers too
    for(vector<ResourceNodePtr>::iterator it=topLevel.begin(); it!=topLevel.end(); it++){
      (*it)->Print();
    }
}

int ResourceTree::ChildIndex(ResourceNode* n) const
{
  if(n->parent == NULL) {
    for(size_t j=0;j<topLevel.size();j++) 
      if(topLevel[j] == n) return (int)j;
    return -1;
  }
  else {
    for(size_t j=0;j<n->parent->children.size();j++)
      if(n->parent->children[j] == n) return (int)j;
    return -1;
  }
}

void ResourceTree::TreeFromLibrary()
{
  for(ResourceLibrary::Map::iterator i=library.itemsByType.begin();i!=library.itemsByType.end();i++) {
    for(size_t j=0;j<i->second.size();j++) {
      bool exists = false;
      for(size_t k=0;k<topLevel.size();k++)
	if(i->second[j] == topLevel[k]->resource) {
	  exists=true;
	  break;
	}
      if(!exists) Add(i->second[j]);
    }
  }
}

bool ResourceTree::TreeToLibrary(bool trybackup)
{
  bool backupOk = true;
  library.itemsByType.clear();
  library.itemsByName.clear();
  for(size_t i=0;i<topLevel.size();i++) {
    if(trybackup) {
      if(topLevel[i]->IsDirty())
	if(!topLevel[i]->Backup())
	  backupOk = false;
    }
    library.Add(topLevel[i]->resource);
  }
  return backupOk;
}



ResourceManager::ResourceManager()
  :selected(NULL)
{}

void ResourceManager::Select(const string& identifier)
{
  selected = Get(identifier);
}

void ResourceManager::Select(const vector<string>& path)
{
  selected = Get(path);
}

ResourceNodePtr ResourceManager::Next()
{
  if(selected->parent == NULL) {
    //top level
    for(size_t i=0;i<topLevel.size();i++) {
      if(topLevel[i] == selected) 
	if(i+1 < topLevel.size()) return topLevel[i+1];
    }
  }
  else {
    for(size_t i=0;i<selected->parent->children.size();i++) {
      if(selected->parent->children[i] == selected) 
	if(i+1 < selected->parent->children.size()) return selected->parent->children[i+1];
    }
  }
  return NULL;
}

ResourceNodePtr ResourceManager::Get(const string& name)
{
  stringstream ss(name);
  vector<string> path;
  string temp;
  while(SafeInputString(ss,temp)) {
    //discard /
    int c = ss.get();
    if(c != EOF && c != '/')
      printf("Warning, strange character %c in identifier\n",(char)c);
    path.push_back(temp);
  }
  return Get(path);
}

ResourceNodePtr ResourceManager::Get(const vector<string>& path)
{
  vector<ResourceNodePtr>* curList = &topLevel;
  for(size_t i=0;i<path.size();i++) {
    bool found = false;
    for(size_t j=0;j<curList->size();j++) {
      if((*curList)[j]->resource->name == path[i]) {
	found = true;
	if(i+1 == path.size()) return (*curList)[j];
	else curList = &(*curList)[j]->children;
	break;
      }
    }
    if(!found) return NULL;
  }
  return NULL;
}


ResourceNodePtr ResourceManager::AddChildOfSelected(ResourcePtr r,bool changeSelection)
{
  ResourceNodePtr n = Add(r,SafePtr(selected));
  if(changeSelection)
    selected = n;
  return n;
}

void ResourceManager::DeleteSelected()
{
  if(selected) {
    ResourceNodePtr n = Next();
    Delete(selected);
    selected = n;
  }
}

bool ResourceManager::BackupSelected(string* errorString,ResourceNode** which)
{
  if(selected) return selected->Backup(errorString,which);
  return false;
}

vector<ResourceNodePtr> ResourceManager::ExpandSelected()
{
  if(selected) {
    if(!selected->IsExpanded()) {
      selected->Expand();
      return selected->children;
    }
  }
  return vector<ResourceNodePtr>();
}

bool ResourceManager::SaveSelected()
{
  if(selected) return Save(selected);
  return false;
}

bool ResourceManager::SaveSelected(const string& fn)
{
  if(selected) {
    return Save(selected,fn);
  }
  return false;
}

ResourceNodePtr ResourceManager::SafePtr(ResourceNode* ptr)
{
  if(!ptr) return NULL;
  if(ptr->parent == NULL) {
    for(size_t i=0;i<topLevel.size();i++) 
      if(&*topLevel[i] == ptr) return topLevel[i];
    fprintf(stderr,"ResourceManager::SafePtr: could not find element named %s, ptr %p?\n",ptr->resource->name.c_str(),&*ptr->resource);
    fprintf(stderr,"Candidates:");
    for(size_t i=0;i<topLevel.size();i++) 
      fprintf(stderr,"  %s %p\n",topLevel[i]->resource->name.c_str(),&*topLevel[i]->resource);
  }
  else {
    for(size_t i=0;i<ptr->parent->children.size();i++) 
      if(&*ptr->parent->children[i] == ptr) return ptr->parent->children[i];
    fprintf(stderr,"ResourceManager::SafePtr: could not find element named %s, ptr %p?\n",ptr->resource->name.c_str(),&*ptr->resource);
    fprintf(stderr,"Candidates:");
    for(size_t i=0;i<ptr->parent->children.size();i++) 
      fprintf(stderr,"  %s %p\n",ptr->parent->children[i]->resource->name.c_str(),&*ptr->parent->children[i]->resource);
  }
  AssertNotReached();
  return NULL;
}<|MERGE_RESOLUTION|>--- conflicted
+++ resolved
@@ -139,7 +139,6 @@
 void ResourceNode::Print(int level)
 {
   for(int i=0;i<level;i++)
-<<<<<<< HEAD
     LOG4CXX_INFO(KrisLibrary::logger(),"-");
   LOG4CXX_INFO(KrisLibrary::logger(),""<<Name()<<""<<Decorator());
   //BOOST_FOREACH(ResourceNodePtr child,children)
@@ -148,12 +147,6 @@
   for(vector<ResourceNodePtr>::iterator it=children.begin(); it!=children.end(); it++){
     (*it)->Print(level+1);
   }
-=======
-    printf("-");
-  printf("%s%s\n",Name(),Decorator());
-  BOOST_FOREACH(ResourceNodePtr child,children)
-    child->Print(level+1);
->>>>>>> d012e259
 }
 
 vector<string> ResourceNode::PathTo() const
