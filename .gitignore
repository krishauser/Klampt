# Compiled Object files
*.slo
*.lo
*.o

# Compiled Dynamic libraries
*.so
*.dylib

# Compiled Static libraries
*.lai
*.la
*.a

#compiled python libraries
Python/build

# Compiled source #
###################
*.com
*.class
*.dll
*.exe

# Logs and databases #
######################
*.log
*.sql
*.sqlite

# OS generated files #
######################
.DS_Store
.DS_Store?
._*
.Spotlight-V100
.Trashes
ehthumbs.db
Thumbs.db


# temporary compilation files #
######################
deps
objs
lib
*.pyc
Documentation/build
Documentation/html
Documentation/latex
Documentation/*.tags

# Cygwin stack dump files
*.stackdump

# platform specific configuration
######################
Makefile.config

# Qt meta objects
######################
*.pro.user
moc_*.cpp
ui_*.h
<<<<<<< HEAD
*Qt/Makefile
=======

# Settings Files
######################
*.settings
>>>>>>> c920ba91
<|MERGE_RESOLUTION|>--- conflicted
+++ resolved
@@ -62,11 +62,7 @@
 *.pro.user
 moc_*.cpp
 ui_*.h
-<<<<<<< HEAD
 *Qt/Makefile
-=======
 
 # Settings Files
-######################
-*.settings
->>>>>>> c920ba91
+*.settings